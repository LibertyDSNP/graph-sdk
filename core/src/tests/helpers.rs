--- conflicted
+++ resolved
@@ -1,42 +1,23 @@
-<<<<<<< HEAD
-#![allow(dead_code)]
-
 use crate::{
-	dsnp::{
-		api_types::*,
-		compression::{CompressionBehavior, DeflateCompression},
-		dsnp_types::*,
-		schema::SchemaHandler,
+	dsnp::{api_types::*, dsnp_configs::DsnpVersionConfig, dsnp_types::*},
+	graph::{
+		graph::Graph,
+		key_manager::UserKeyManager,
+		page::GraphPage,
+		page_capacities::PAGE_CAPACITY_MAP,
+		shared_state_manager::{PublicKeyProvider, SharedStateManager},
 	},
-	graph::{graph::Graph, page::GraphPage, shared_state_manager::PublicKeyProvider},
-	util::time::time_in_ksecs,
-};
-use std::{borrow::Borrow, cell::RefCell, collections::BTreeMap, rc::Rc};
-
-=======
->>>>>>> 83f33ab1
-use crate::{
-	dsnp::{api_types::*, dsnp_types::*},
-	graph::{
-<<<<<<< HEAD
-		key_manager::UserKeyManager,
-		page::{PrivatePageDataProvider, PublicPageDataProvider},
-		page_capacities::PAGE_CAPACITY_MAP,
-=======
-		graph::Graph, key_manager::UserKeyManager, page::GraphPage,
->>>>>>> 83f33ab1
-		shared_state_manager::SharedStateManager,
+	util::{
+		builders::{GraphPageBuilder, KeyDataBuilder},
+		time::time_in_ksecs,
 	},
-	util::{builders::GraphPageBuilder, time::time_in_ksecs},
 };
 use base64::{engine::general_purpose, Engine as _};
-<<<<<<< HEAD
-use dryoc::keypair::StackKeyPair;
-use dsnp_graph_config::{DsnpVersion, Environment, GraphKeyType, SchemaId};
-=======
-use dsnp_graph_config::Environment;
-use std::sync::{Arc, RwLock};
->>>>>>> 83f33ab1
+use dsnp_graph_config::{DsnpVersion, Environment};
+use std::{
+	borrow::Borrow,
+	sync::{Arc, RwLock},
+};
 
 pub fn create_graph_edge(id: &DsnpUserId) -> DsnpGraphEdge {
 	DsnpGraphEdge { user_id: *id, since: time_in_ksecs() }
@@ -69,13 +50,12 @@
 pub fn create_empty_test_graph(
 	user_id: Option<DsnpUserId>,
 	connection_arg: Option<ConnectionType>,
-	user_key_manager: Option<Rc<RefCell<UserKeyManager>>>,
+	user_key_manager: Option<Arc<RwLock<UserKeyManager>>>,
 ) -> Graph {
 	let connection_type = match connection_arg {
 		Some(c) => c,
 		None => ConnectionType::Follow(PrivacyType::Private),
 	};
-<<<<<<< HEAD
 	let user_id = match user_id {
 		Some(uid) => uid,
 		None => 3u64,
@@ -83,20 +63,7 @@
 	let (env, _) = get_env_and_config();
 	let user_key_manager = match user_key_manager {
 		Some(km) => km.clone(),
-		None => Rc::new(RefCell::from(UserKeyManager::new(
-=======
-	let user_id: u64 = 3;
-	let env = Environment::Mainnet;
-	let schema_id = env
-		.get_config()
-		.get_schema_id_from_connection_type(connection_type)
-		.expect("should exist");
-	Graph::new(
-		env,
-		user_id,
-		schema_id,
-		Arc::new(RwLock::new(UserKeyManager::new(
->>>>>>> 83f33ab1
+		None => Arc::new(RwLock::new(UserKeyManager::new(
 			user_id,
 			Arc::new(RwLock::new(SharedStateManager::new())),
 		))),
@@ -140,7 +107,7 @@
 	graph: &mut Graph,
 	start_conn_id: u64,
 	dsnp_version_config: Option<&DsnpVersionConfig>,
-	shared_state: Option<Rc<RefCell<SharedStateManager>>>,
+	shared_state: Option<Arc<RwLock<SharedStateManager>>>,
 ) -> PageId {
 	let connection_type = graph.get_connection_type();
 	let page_id = graph.get_next_available_page_id().unwrap();
@@ -151,7 +118,7 @@
 		if connection_type == ConnectionType::Friendship(PrivacyType::Private) {
 			let ref shared_state = match shared_state.borrow() {
 				Some(ss) => ss.clone(),
-				None => Rc::new(RefCell::from(SharedStateManager::new())),
+				None => Arc::new(RwLock::new(SharedStateManager::new())),
 			};
 
 			let dsnp_keys = DsnpKeys {
@@ -160,15 +127,16 @@
 				keys: KeyDataBuilder::new().with_generated_key().build(),
 			};
 			shared_state
-				.borrow_mut()
+				.write()
+				.unwrap()
 				.import_dsnp_keys(&dsnp_keys)
 				.expect("failed to import public keys");
 		}
 
-		let result =
-			graph.try_add_connection_to_page(&mut page, &connection_id, true, dsnp_version_config);
-		if result.is_err() {
-			dbg!(result);
+		if graph
+			.try_add_connection_to_page(&mut page, &connection_id, true, dsnp_version_config)
+			.is_err()
+		{
 			break
 		}
 
@@ -240,230 +208,4 @@
 	// encoded payload below matches INNER_TEST_DATA wrapped in a DsnpUserPublicGraphChunk
 	let b64_payload = b"pgcBzgEx/jCCv5qI9dnF9HuKt5ehpIu9oPMB/tu5s5vfzIy5AeSzkPbhxrHDxwHI34PCjpnEyG6Mmuif0KXShBfE097BnvW1zaAB8oiR7eG3vbIghI2fqMqbjuVG6qenkePs34JZiqzL4ID1i+L5AaSxqMC18rubqwHujK/o49Hd2j++/ffo9trdouoBtJOqm+HU5shImNSa0YPLxrgpkpSO0LrD1dt+1sXbuu6CtscO0qTT8MvA0/ajAeCfzLnu8u7KvwHEjYKAqYr72sYB6s+E8YzZh9814L3XoMmllIXpAYKdopun8/bzff7A7c6rp4rh9QHKsuywn+yQmY8B4ofHusqzi4YCjOOaubTCr8I3iIWopJOhm8SkAa7mwYvh7N3MwwGendqh1ODk2ckB0vON46mUv/GaAeSP9/jzt/m28AGG1cW9wfDkm/4BnpatwvWIvcIr0JXk1u+8pJCAAbjgu5yH7Y2fxQGw+sfMpeqx3SSS18zMsNuRm+kByomanO3z66TmAYjRyo6Wg/z+mgHu3a/C3ZX3pByCs5anuIr0nVOg9e+RmpeDgeYBhvLL78fysfRGuoD9xr26osbSAc7T0Nal0rqdiQGmnPCu+pvBtpUBAA==";
 	general_purpose::STANDARD.decode(b64_payload).unwrap()
-<<<<<<< HEAD
-}
-
-pub struct KeyDataBuilder {
-	key_pairs: Vec<GraphKeyPair>,
-}
-
-impl KeyDataBuilder {
-	pub fn new() -> Self {
-		KeyDataBuilder { key_pairs: vec![] }
-	}
-
-	pub fn with_key_pairs(mut self, key_pairs: &[GraphKeyPair]) -> Self {
-		self.key_pairs.extend_from_slice(key_pairs);
-		self
-	}
-
-	pub fn with_generated_key(mut self) -> Self {
-		let raw_key_pair = StackKeyPair::gen();
-		self.key_pairs.extend_from_slice(&vec![GraphKeyPair {
-			key_type: GraphKeyType::X25519,
-			secret_key: raw_key_pair.secret_key.to_vec(),
-			public_key: raw_key_pair.public_key.to_vec(),
-		}]);
-		self
-	}
-
-	pub fn get_key_pairs(&self) -> &Vec<GraphKeyPair> {
-		&self.key_pairs
-	}
-
-	pub fn build(self) -> Vec<KeyData> {
-		self.key_pairs
-			.iter()
-			.enumerate()
-			.map(|(i, pair)| KeyData {
-				index: i as u16,
-				content: Frequency::write_public_key(&DsnpPublicKey {
-					key_id: Some(i as u64),
-					key: pair.public_key.to_vec(),
-				})
-				.expect("should serialize"),
-			})
-			.collect()
-	}
-}
-
-pub struct GraphPageBuilder {
-	connection_type: ConnectionType,
-	// using BTreeMap to keep the pages sorted
-	pages: BTreeMap<PageId, (Vec<DsnpGraphEdge>, Vec<DsnpPrid>, u32)>,
-}
-
-impl GraphPageBuilder {
-	pub fn new(connection_type: ConnectionType) -> Self {
-		Self { connection_type, pages: BTreeMap::new() }
-	}
-
-	pub fn with_page(
-		mut self,
-		page_id: PageId,
-		connections: &[(DsnpUserId, u64)],
-		prids: &[DsnpPrid],
-		content_hash: u32,
-	) -> Self {
-		let (c, p, hash) = self.pages.entry(page_id).or_insert((vec![], vec![], 0));
-		let edges: Vec<_> = connections
-			.iter()
-			.map(|(u, s)| DsnpGraphEdge { user_id: *u, since: *s })
-			.collect();
-		c.extend_from_slice(&edges);
-		p.extend_from_slice(prids);
-		*hash = content_hash;
-		self
-	}
-
-	pub fn build(&self) -> Vec<GraphPage> {
-		self.pages
-			.iter()
-			.map(|(page_id, (connections, prids, hash))| {
-				let mut page = GraphPage::new(self.connection_type.privacy_type(), *page_id);
-				page.set_connections(connections.clone());
-				if self.connection_type == ConnectionType::Friendship(PrivacyType::Private) {
-					page.set_prids(prids.clone()).expect("should set");
-				}
-				page.set_content_hash(*hash);
-				page
-			})
-			.collect()
-	}
-}
-
-pub struct PageDataBuilder {
-	connection_type: ConnectionType,
-	page_builder: GraphPageBuilder,
-	resolved_key: ResolvedKeyPair,
-	use_noisy_creation_time: bool,
-}
-
-impl PageDataBuilder {
-	pub fn new(connection_type: ConnectionType) -> Self {
-		Self {
-			connection_type,
-			page_builder: GraphPageBuilder::new(connection_type),
-			resolved_key: ResolvedKeyPair {
-				key_pair: KeyPairType::Version1_0(StackKeyPair::gen()),
-				key_id: 1,
-			},
-			use_noisy_creation_time: false,
-		}
-	}
-
-	pub fn with_page(
-		mut self,
-		page_id: PageId,
-		connections: &[(DsnpUserId, u64)],
-		prids: &[DsnpPrid],
-		content_hash: u32,
-	) -> Self {
-		self.page_builder = self.page_builder.with_page(page_id, connections, prids, content_hash);
-		self
-	}
-
-	pub fn with_encryption_key(mut self, key_bundle: ResolvedKeyPair) -> Self {
-		self.resolved_key = key_bundle;
-		self
-	}
-
-	pub fn with_noisy_creation_time(mut self, b: bool) -> Self {
-		self.use_noisy_creation_time = b;
-		self
-	}
-
-	pub fn build(self) -> Vec<PageData> {
-		let dsnp_config: DsnpVersionConfig = self.resolved_key.key_pair.borrow().into();
-		self.page_builder
-			.build()
-			.iter()
-			.map(|page| match self.connection_type.privacy_type() {
-				PrivacyType::Public =>
-					page.to_public_page_data().expect("should write public page"),
-				PrivacyType::Private => page
-					.to_private_page_data(&dsnp_config, &self.resolved_key)
-					.expect("should write private page"),
-			})
-			.collect()
-	}
-
-	pub fn build_with_size(&self) -> Vec<(usize, PageData)> {
-		let dsnp_config: DsnpVersionConfig = self.resolved_key.key_pair.borrow().into();
-		self.page_builder
-			.build()
-			.iter()
-			.map(|page| match self.connection_type.privacy_type() {
-				PrivacyType::Public => (
-					page.connections().len(),
-					page.to_public_page_data().expect("should write public page"),
-				),
-				PrivacyType::Private => (
-					page.connections().len(),
-					page.to_private_page_data(&dsnp_config, &self.resolved_key)
-						.expect("should write private page"),
-				),
-			})
-			.collect()
-	}
-}
-
-pub struct ImportBundleBuilder {
-	env: Environment,
-	dsnp_user_id: DsnpUserId,
-	schema_id: SchemaId,
-	key_builder: KeyDataBuilder,
-	page_data_builder: PageDataBuilder,
-}
-
-impl ImportBundleBuilder {
-	pub fn new(env: Environment, dsnp_user_id: DsnpUserId, schema_id: SchemaId) -> Self {
-		let connection_type =
-			env.get_config().get_connection_type_from_schema_id(schema_id).unwrap();
-		ImportBundleBuilder {
-			env,
-			dsnp_user_id,
-			schema_id,
-			key_builder: KeyDataBuilder::new(),
-			page_data_builder: PageDataBuilder::new(connection_type),
-		}
-	}
-
-	pub fn with_page(
-		mut self,
-		page_id: PageId,
-		connections: &[(DsnpUserId, u64)],
-		prids: &[DsnpPrid],
-		content_hash: u32,
-	) -> Self {
-		self.page_data_builder =
-			self.page_data_builder.with_page(page_id, connections, prids, content_hash);
-		self
-	}
-
-	pub fn with_encryption_key(mut self, key_bundle: ResolvedKeyPair) -> Self {
-		self.page_data_builder = self.page_data_builder.with_encryption_key(key_bundle);
-		self
-	}
-
-	pub fn with_key_pairs(mut self, key_pairs: &[GraphKeyPair]) -> Self {
-		self.key_builder = self.key_builder.with_key_pairs(key_pairs);
-		self
-	}
-
-	pub fn build(self) -> ImportBundle {
-		let key_pairs = self.key_builder.get_key_pairs().clone();
-		let pages: Vec<PageData> = self.page_data_builder.build();
-		let keys: Vec<KeyData> = self.key_builder.build();
-
-		ImportBundle {
-			dsnp_keys: DsnpKeys { keys, keys_hash: 232, dsnp_user_id: self.dsnp_user_id },
-			dsnp_user_id: self.dsnp_user_id,
-			schema_id: self.schema_id,
-			key_pairs,
-			pages,
-		}
-	}
-=======
->>>>>>> 83f33ab1
 }