use crate::{
	dsnp::{api_types::*, dsnp_types::*},
	graph::updates::UpdateEvent,
};
use anyhow::{Error, Result};
use std::collections::{HashMap, HashSet};

use super::page::GraphPage;
use crate::dsnp::encryption::EncryptionBehavior;

pub type PageMap = HashMap<PageId, GraphPage>;
pub const MAX_PAGE_ID: PageId = 16; // todo: move this to config

/// Graph structure to hold pages of connections of a single type
#[derive(Debug, Clone, Eq, PartialEq)]
pub struct Graph {
	pub connection_type: ConnectionType,
	pages: PageMap,
}

impl Graph {
	/// Create a new, empty Graph
	pub fn new(connection_type: ConnectionType) -> Self {
		Self { connection_type, pages: PageMap::new() }
	}

	/// Get total number of connections in graph
	pub fn len(&self) -> usize {
		self.pages.values().flat_map(|p| p.connections()).count()
	}

	/// Getter for Pages in Graph
	pub fn pages(&self) -> &PageMap {
		&self.pages
	}

	/// Setter for Pages in Graph
	pub fn set_pages(&mut self, pages: PageMap) {
		self.pages = pages;
	}

	/// Get next available PageId for this graph
	pub fn get_next_available_page_id(&self) -> Option<PageId> {
		let existing_pages = self.pages.keys().cloned().collect::<HashSet<PageId>>();
		for pid in 0..MAX_PAGE_ID {
			if !existing_pages.contains(&pid) {
				return Some(pid)
			}
		}

		None
	}

	/// Remove all pages from this graph
	pub fn clear(&mut self) {
		self.pages.clear();
	}

	/// Import bundle of pages as a Public Graph
	pub fn import_public(
		&mut self,
		connection_type: ConnectionType,
		pages: Vec<PageData>,
	) -> Result<()> {
		if connection_type != self.connection_type {
			return Err(Error::msg("Incorrect connection type for graph import"))
		}

		let mut page_map = HashMap::<PageId, GraphPage>::new();
		for page in pages.iter() {
			match GraphPage::try_from(page) {
				Err(e) => return Err(e),
				Ok(p) => {
					page_map.insert(page.page_id, p);
				},
			};
		}

		self.set_pages(page_map);

		Ok(())
	}

	/// Import bundle of pages as a Private Graph
	pub fn import_private(
		&mut self,
		connection_type: ConnectionType,
		pages: Vec<PageData>,
		keys: Vec<ResolvedKeyPair>,
	) -> Result<()> {
		if connection_type != self.connection_type {
			return Err(Error::msg("Incorrect connection type for graph import"))
		}

		let mut page_map = PageMap::new();
		for page in pages.iter() {
			match GraphPage::try_from((page, &keys)) {
				Err(e) => return Err(e.into()),
				Ok(p) => {
					page_map.insert(page.page_id, p);
				},
			};
		}

		self.set_pages(page_map);

		Ok(())
	}

	/// Import bundle of pages as a Private Graph, but without decrypting the encrypted portion
	/// Useful for importing a foreign user's graph for inspection of PRIds
	pub fn import_opaque(
		&mut self,
		connection_type: ConnectionType,
		pages: Vec<PageData>,
	) -> Result<()> {
		if connection_type.privacy_type() != PrivacyType::Private ||
			self.connection_type.privacy_type() != PrivacyType::Private
		{
			return Err(Error::msg("Invalid privacy type for opaque Private graph import"))
		}

		let mut page_map = PageMap::new();
		for page in pages.iter() {
			page_map.insert(page.page_id, GraphPage::new_opaque(page)?);
		}

		self.set_pages(page_map);

		Ok(())
	}

	pub fn calculate_updates<E: EncryptionBehavior>(
		&self,
		updates: &Vec<UpdateEvent>,
		dsnp_user_id: &DsnpUserId,
		connection_keys: &Vec<DsnpKeys>,
		encryption_key: (u64, &PublicKey<E>),
	) -> Result<Vec<Update>> {
		let ids_to_remove: Vec<DsnpUserId> = updates
			.iter()
			.filter_map(|event| match event {
				UpdateEvent::Remove { dsnp_user_id, .. } => Some(*dsnp_user_id),
				_ => None,
			})
			.collect();

		let ids_to_add: Vec<DsnpUserId> = updates
			.iter()
			.filter_map(|event| match event {
				UpdateEvent::Add { dsnp_user_id, .. } => Some(*dsnp_user_id),
				_ => None,
			})
			.collect();

		// First calculate pages that have had connections removed. Later, we will
		// prefer to use these pages first to add new connections, so as to minimize
		// the number of pages to update.
		let pages_with_removals = self.find_connections(&ids_to_remove);

		let mut updated_pages: PageMap = self
			.pages
			.iter()
			.filter_map(|(page_id, page)| {
				if pages_with_removals.contains(page_id) {
					let mut updated_page = page.clone();
					updated_page.remove_connections(&ids_to_remove);
					return Some((*page_id, updated_page))
				}

				None
			})
			.collect();

		// Now try to add new connections into pages already being updated
		// Note: these pages have already been cloned, so we don't clone them again
		let mut add_iter = ids_to_add.iter();
		while let Some(_) = add_iter.clone().peekable().peek() {
			if let Some((_page_id, page)) =
				updated_pages.iter_mut().find(|(_, page)| !page.is_full(false))
			{
				let id_to_add = add_iter.next().unwrap(); // safe to unwrap because we peeked above
				page.add_connection(id_to_add)?;
			}
		}

		// Now go through the remaining connections to be added and find space in
		// other existing pages to add them
		let mut current_page: Option<Box<GraphPage>> = None;
		while let Some(_) = add_iter.clone().peekable().peek() {
			if current_page.is_none() {
				let available_page = self.pages.iter().find(|(page_id, page)| {
					!updated_pages.contains_key(page_id) && !page.is_full(false)
				});

				current_page = match available_page {
					Some((_page_id, page)) => Some(Box::new(page.clone())),
					None => match self.get_next_available_page_id() {
						Some(next_page_id) => Some(Box::new(GraphPage::new(
							self.connection_type.privacy_type(),
							next_page_id,
						))),
						None => None,
					},
				}
			}

			match current_page {
				Some(ref mut page) => {
					page.add_connection(add_iter.next().unwrap())?; // safe to unwrap because we peeked above
					if page.is_full(false) {
						updated_pages.insert(page.page_id(), *page.clone());
						current_page = None;
					}
				},
				None => return Err(Error::msg("Graph is full")), // todo: re-calculate updates with agressive fullness determination
			}
		}

		// If any pages now empty, add to the remove list
		let mut removed_pages: Vec<PageData> = Vec::new();
		updated_pages.retain(|_, page| {
			if page.is_empty() {
				removed_pages.push(page.to_removed_page_data());
				return false
			}
			true
		});

		if let Some(last_page) = current_page {
			updated_pages.insert(last_page.page_id(), *last_page);
		}

		let updated_blobs: Result<Vec<PageData>> = match self.connection_type.privacy_type() {
			PrivacyType::Public =>
				updated_pages.values().map(|page| page.to_public_page_data()).collect(),
			PrivacyType::Private => updated_pages
				.iter_mut()
				.map(|(_, page)| page.to_private_page_data::<E>(encryption_key, connection_keys))
				.collect(),
		};

		let mut updates: Vec<Update> = updated_blobs?
			.iter()
			.map(|page_data| Update::PersistPage {
				owner_dsnp_user_id: *dsnp_user_id,
				connection_type: self.connection_type,
				page_id: page_data.page_id,
				prev_hash: page_data.content_hash,
				payload: page_data.content.clone(),
			})
			.collect();

		updates.extend(removed_pages.iter().map(|p| Update::DeletePage {
			owner_dsnp_user_id: *dsnp_user_id,
			connection_type: self.connection_type,
			page_id: p.page_id,
			prev_hash: p.content_hash,
		}));

		Ok(updates)
	}

	/// Create a new Page in the Graph, with the given PageId.
	///
	/// Error on duplicate PageId.
	/// If Some(Page) supplied, insert the given page.
	/// Otherwise, create a new empty page.
	pub fn create_page(
		&mut self,
		page_id: &PageId,
		page: Option<GraphPage>,
	) -> Result<&mut GraphPage, &str> {
		if let Some(_existing_page) = self.pages.get(page_id) {
			return Err("Attempt to create a new page for an existing page ID")
		}

		self.pages.insert(
			*page_id,
			match page {
				Some(page) => page,
				None => GraphPage::new(self.connection_type.privacy_type(), *page_id),
			},
		);
		Ok(self
			.pages
			.get_mut(page_id)
			.expect("Unable to retrieve graph page just inserted"))
	}

	/// Retrieve the page with the given PageId
	pub fn get_page(&self, page_id: &PageId) -> Option<&GraphPage> {
		self.pages.get(page_id)
	}

	/// Retrieve a mutable reference to the page with the given PageId
	pub fn get_page_mut(&mut self, page_id: &PageId) -> Option<&mut GraphPage> {
		self.pages.get_mut(page_id)
	}

	/// Boolean function to indicate if a connection is present in the graph
	pub fn has_connection(&self, dsnp_id: &DsnpUserId) -> bool {
		self.pages.iter().any(|(_, page)| page.contains(dsnp_id))
	}

	/// Return the PageId in which the given connection resides, if found.
	pub fn find_connection(&self, dsnp_id: &DsnpUserId) -> Option<PageId> {
		for (id, page) in self.pages.iter() {
			if page.contains(dsnp_id) {
				return Some(*id)
			}
		}

		None
	}

	/// Return all PageIds containing any of the connections in the list
	pub fn find_connections(&self, ids: &Vec<DsnpUserId>) -> Vec<PageId> {
		self.pages
			.iter()
			.filter_map(|(page_id, page)| match page.contains_any(ids) {
				true => Some(*page_id),
				false => None,
			})
			.collect()
	}

	/// Add a connection to the specified page.
	/// This is used internally by the Graph Update Manager or Import
	/// If the specified page does not exist, a new page will be created
	/// and the connection inserted into it.
	pub fn add_connection_to_page(
		&mut self,
		page_id: &PageId,
		connection_id: &DsnpUserId,
	) -> Result<()> {
		if self.find_connection(connection_id).is_some() {
			return Err(Error::msg("Add of duplicate connection in another page detected"))
		}

		if !self.pages.contains_key(page_id) {
			self.pages
				.insert(*page_id, GraphPage::new(self.connection_type.privacy_type(), *page_id));
		}
		let page = self.get_page_mut(page_id).expect("Unable to retrieve page");
		page.add_connection(connection_id)
	}

	/// Remove a connection from the graph.
	/// Returns Ok(Option<PageId>) containing the PageId of the page
	/// the connection was removed from, or Ok(None) if the connection
	/// was not found.
	pub fn remove_connection(&mut self, connection_id: &DsnpUserId) -> Result<Option<PageId>> {
		if let Some(page_id) = self.find_connection(connection_id) {
			return match self.get_page_mut(&page_id) {
				Some(page) => match page.remove_connection(connection_id) {
					Ok(()) => Ok(Some(page_id)),
					Err(e) => Err(e),
				},
				None => Err(Error::msg("Unable to retrieve page")),
			}
		}

		// Return Ok if no-op/connection not found
		Ok(None)
	}
}

/// Macro to get an iterator to all connections across all GraphPages
/// within a Graph.
#[macro_export]
macro_rules! iter_graph_connections {
	( $x:expr ) => {{
		$x.pages()
			.values()
			.flat_map(|p| p.connections().iter().cloned())
			.collect::<Vec<DsnpGraphEdge>>()
			.iter()
	}};
}

#[cfg(test)]
mod test {
<<<<<<< HEAD
	use super::{super::test_helpers::*, *};
=======
	use super::*;
	use crate::{dsnp::encryption::SealBox, tests::helpers::*};
>>>>>>> 892ad25e
	#[allow(unused_imports)]
	use pretty_assertions::{assert_eq, assert_ne, assert_str_eq};
	use std::collections::HashMap;

	#[test]
	fn new_graph_is_empty() {
		let graph = Graph::new(ConnectionType::Follow(PrivacyType::Private));
		assert_eq!(graph.pages().is_empty(), true);
	}

	#[test]
	fn graph_len_reports_number_of_connections() {
		let graph = create_test_graph();
		assert_eq!(graph.len(), 25);
	}

	#[test]
	fn page_setter_sets_pages() {
		let mut pages = HashMap::<PageId, GraphPage>::new();
		for i in 0..=1 {
			let (_, p) = create_test_ids_and_page();
			pages.insert(i, p);
		}
		let mut graph = Graph::new(ConnectionType::Follow(PrivacyType::Private));
		graph.set_pages(pages.clone());
		assert_eq!(pages.len(), graph.pages().len());
		for i in 0..pages.len() as u16 {
			assert_eq!(pages.get(&i), graph.pages().get(&i));
		}
	}

	#[test]
	fn get_next_available_page_id_returns_none_for_full_graph() {
		const CONN_TYPE: ConnectionType = ConnectionType::Follow(PrivacyType::Public);
		const PRIV_TYPE: PrivacyType = CONN_TYPE.privacy_type();
		let pages: HashMap<PageId, GraphPage> = (0..MAX_PAGE_ID)
			.map(|page_id: PageId| (page_id, GraphPage::new(PRIV_TYPE, page_id)))
			.collect();
		let graph = Graph {
			connection_type: CONN_TYPE, // doesn't matter which type
			pages,
		};

		assert_eq!(graph.get_next_available_page_id(), None);
	}

	#[test]
	fn get_next_available_page_id_returns_correct_value() {
		const CONN_TYPE: ConnectionType = ConnectionType::Follow(PrivacyType::Public);
		const PRIV_TYPE: PrivacyType = CONN_TYPE.privacy_type();
		let mut pages: HashMap<PageId, GraphPage> = (0..MAX_PAGE_ID)
			.map(|page_id: PageId| (page_id, GraphPage::new(PRIV_TYPE, page_id)))
			.collect();
		pages.remove(&8);
		let graph = Graph {
			connection_type: CONN_TYPE, // doesn't matter which type
			pages,
		};

		assert_eq!(graph.get_next_available_page_id(), Some(8));
	}

	#[test]
	fn clear_removes_all_pages() {
		let mut graph = create_test_graph();
		assert_eq!(graph.pages.len() > 0, true);
		graph.clear();
		assert_eq!(graph.pages.len(), 0);
	}

	#[test]
	fn import_public_gets_correct_data() {
		let mut graph = Graph::new(ConnectionType::Follow(PrivacyType::Public));
		let blob = PageData { content_hash: 0, page_id: 0, content: avro_public_payload() };
		let connection_type = ConnectionType::Follow(PrivacyType::Public);
		let pages = vec![blob];

		let _ = graph.import_public(connection_type, pages);
		assert_eq!(graph.pages.len(), 1);
		let orig_connections: HashSet<DsnpUserId> =
			INNER_TEST_DATA.iter().map(|edge| edge.user_id).collect();
		let imported_connections: HashSet<DsnpUserId> =
			iter_graph_connections!(graph).map(|edge| edge.user_id).collect();
		assert_eq!(orig_connections, imported_connections);
	}

	#[test]
	#[ignore = "todo"]
	fn import_private_gets_correct_data() {}

	#[test]
	#[ignore = "todo"]
	fn import_opaque_gets_correct_data() {}

	#[test]
	fn create_page_with_existing_pageid_fails() {
		let mut graph = create_test_graph();

		assert_eq!(graph.create_page(&0, None).is_err(), true);
	}

	#[test]
	fn create_page_succeeds() {
		let (_, page) = create_test_ids_and_page();
		let mut graph = Graph::new(ConnectionType::Follow(PrivacyType::Private));

		assert_eq!(graph.create_page(&0, Some(page.clone())).is_ok(), true);
		assert_eq!(page, *graph.get_page(&0).unwrap());
	}

	#[test]
	fn has_connection_returns_false_for_missing_connection() {
		let graph = create_test_graph();

		assert_eq!(graph.has_connection(&99), false);
	}

	#[test]
	fn has_connection_returns_true_for_present_connection() {
		let graph = create_test_graph();

		assert_eq!(graph.has_connection(&1), true);
	}

	#[test]
	fn find_connection_returns_none_for_nonexistent_connection() {
		let graph = create_test_graph();

		assert_eq!(graph.find_connection(&99), None);
	}

	#[test]
	fn find_connections_returns_pageid_of_existing_connection() {
		let graph = create_test_graph();

		assert_eq!(graph.find_connection(&1), Some(0));
	}

	#[test]
	fn find_connections_returns_vec_of_pageids() {
		let graph = create_test_graph();

		let mut v = graph.find_connections(&vec![1, 5, 24]);
		v.sort();
		assert_eq!(v, vec![0, 1, 4]);
	}

	#[test]
	fn add_connection_duplicate_connection_errors() {
		let mut graph = create_test_graph();

		assert_eq!(graph.add_connection_to_page(&4, &0).is_err(), true);
	}

	#[test]
	fn add_connection_to_nonexistent_page_adds_new_page() {
		let mut graph = create_test_graph();
		let page_to_add: PageId = 99;

		assert_eq!(graph.pages().contains_key(&page_to_add), false);
		let _ = graph.add_connection_to_page(&page_to_add, &12345);
		assert_eq!(graph.pages().contains_key(&page_to_add), true);
	}

	#[test]
	fn add_connection_succeeds() {
		let mut graph = create_test_graph();

		let _ = graph.add_connection_to_page(&4, &99);
		assert_eq!(graph.find_connection(&99), Some(4));
	}

	#[test]
	fn remove_connection_returns_none_for_not_found() {
		let mut graph = create_test_graph();

		let result = graph.remove_connection(&99);
		assert_eq!(result.unwrap().is_none(), true);
	}

	#[test]
	fn remove_connection_returns_pageid_of_removed_connection() {
		let mut graph = create_test_graph();

		let result = graph.remove_connection(&5);
		assert_eq!(result.unwrap(), Some(1));
	}

	#[test]
	fn graph_iterator_should_iterate_over_all_connections() {
		let graph = create_test_graph();
		let mut test_connections: Vec<DsnpUserId> = (0..25).map(|i| i as DsnpUserId).collect();
		test_connections.sort();

		let mut graph_connections: Vec<DsnpUserId> =
			iter_graph_connections!(graph).map(|edge| edge.user_id).collect();
		graph_connections.sort();
		assert_eq!(test_connections, graph_connections);
	}
}<|MERGE_RESOLUTION|>--- conflicted
+++ resolved
@@ -381,12 +381,12 @@
 
 #[cfg(test)]
 mod test {
-<<<<<<< HEAD
-	use super::{super::test_helpers::*, *};
-=======
 	use super::*;
-	use crate::{dsnp::encryption::SealBox, tests::helpers::*};
->>>>>>> 892ad25e
+	use crate::tests::helpers::{
+		avro_public_payload, create_test_graph, create_test_ids_and_page, PageDataBuilder,
+		INNER_TEST_DATA,
+	};
+	use dryoc::keypair::StackKeyPair;
 	#[allow(unused_imports)]
 	use pretty_assertions::{assert_eq, assert_ne, assert_str_eq};
 	use std::collections::HashMap;
@@ -474,8 +474,25 @@
 	}
 
 	#[test]
-	#[ignore = "todo"]
-	fn import_private_gets_correct_data() {}
+	fn import_private_gets_correct_data() {
+		let connection_type = ConnectionType::Follow(PrivacyType::Private);
+		let mut graph = Graph::new(connection_type);
+		let resolved_key = ResolvedKeyPair { key_pair: StackKeyPair::gen(), key_id: 1 };
+		let orig_connections: HashSet<DsnpUserId> =
+			INNER_TEST_DATA.iter().map(|edge| edge.user_id).collect();
+		let pages = PageDataBuilder::new(connection_type)
+			.with_encryption_key(resolved_key.clone())
+			.with_page(0, &orig_connections.iter().cloned().collect::<Vec<_>>())
+			.build();
+
+		let res = graph.import_private(connection_type, pages, vec![resolved_key]);
+
+		assert!(res.is_ok());
+		assert_eq!(graph.pages.len(), 1);
+		let imported_connections: HashSet<DsnpUserId> =
+			iter_graph_connections!(graph).map(|edge| edge.user_id).collect();
+		assert_eq!(orig_connections, imported_connections);
+	}
 
 	#[test]
 	#[ignore = "todo"]
