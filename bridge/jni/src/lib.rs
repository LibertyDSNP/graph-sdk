--- conflicted
+++ resolved
@@ -1,8 +1,5 @@
 mod api;
-<<<<<<< HEAD
-=======
 mod errors;
 mod helper;
->>>>>>> 3ce6b2da
 mod logger;
 mod mappings;