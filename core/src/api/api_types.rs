--- conflicted
+++ resolved
@@ -10,12 +10,9 @@
 	GraphKeyType, InputValidation, SchemaId,
 };
 pub use dsnp_graph_config::{ConnectionType, PageId, PrivacyType};
-<<<<<<< HEAD
-use serde::{Deserialize, Serialize};
-=======
 use log::Level;
 use log_result_proc_macro::log_result_err;
->>>>>>> ebe6fec2
+use serde::{Deserialize, Serialize};
 use std::{cmp::Ordering, collections::HashSet, fmt::Debug};
 
 /// Page Hash type
@@ -137,13 +134,6 @@
 	/// Page data containing the social graph retrieved from chain
 	#[serde(rename = "pages")]
 	pub pages: Vec<PageData>,
-}
-
-impl TryFrom<&str> for ImportBundle {
-	type Error = serde_json::Error;
-	fn try_from(s: &str) -> Result<Self, Self::Error> {
-		serde_json::from_str(s)
-	}
 }
 
 /// implementing input validation for import bundle
@@ -234,12 +224,6 @@
 	pub schema_id: SchemaId,
 }
 
-impl Connection {
-	/// function to deserialize a connection from a string
-	pub fn try_from(s: &str) -> DsnpGraphResult<Self> {
-		serde_json::from_str(s).map_err(|_| InvalidInput("Invalid Connection".to_string()))
-	}
-}
 /// implementing input validation for Connection
 impl InputValidation for Connection {
 	#[log_result_err(Level::Info)]
