--- conflicted
+++ resolved
@@ -36,199 +36,4 @@
 		graph: &PrivateGraphChunk,
 		encryption_input: &<Self::Encryption as EncryptionBehavior>::EncryptionInput,
 	) -> Result<Vec<u8>>;
-<<<<<<< HEAD
-}
-
-/// A utility to read/write data from and to Frequency chain specific implementation of DSNP
-pub struct Frequency;
-
-/// DsnpBase implementation for Frequency
-impl DsnpBase for Frequency {
-	/// using SealBox for encryption and decryption
-	type Encryption = SealBox;
-}
-
-/// implementing DsnpReader for Frequency
-impl DsnpReader for Frequency {
-	fn read_public_key(data: &[u8]) -> Result<DsnpPublicKey> {
-		SchemaHandler::read_public_key(data)
-	}
-
-	fn read_public_graph(data: &[u8]) -> Result<DsnpInnerGraph> {
-		let chunk = SchemaHandler::read_public_graph_chunk(data)?;
-		let decompressed = DeflateCompression::decompress(&chunk.compressed_public_graph)?;
-		SchemaHandler::read_inner_graph(&decompressed)
-	}
-
-	fn read_private_graph(
-		data: &[u8],
-		decryption_input: &<Self::Encryption as EncryptionBehavior>::DecryptionInput,
-	) -> Result<PrivateGraphChunk> {
-		let chunk = SchemaHandler::read_private_graph_chunk(data)?;
-		let decrypted_compressed =
-			Self::Encryption::decrypt(&chunk.encrypted_compressed_private_graph, decryption_input)?;
-		let decompressed = DeflateCompression::decompress(&decrypted_compressed)?;
-		Ok(PrivateGraphChunk {
-			prids: chunk.prids,
-			key_id: chunk.key_id,
-			inner_graph: SchemaHandler::read_inner_graph(&decompressed)?,
-		})
-	}
-}
-
-/// implementing DsnpWriter for Frequency
-impl DsnpWriter for Frequency {
-	fn write_public_key(key: &DsnpPublicKey) -> Result<Vec<u8>> {
-		SchemaHandler::write_public_key(key)
-	}
-
-	fn write_public_graph(inner: &DsnpInnerGraph) -> Result<Vec<u8>> {
-		let serialized = SchemaHandler::write_inner_graph(inner)?;
-		let compressed_public_graph = DeflateCompression::compress(&serialized)?;
-		SchemaHandler::write_public_graph_chunk(&DsnpUserPublicGraphChunk {
-			compressed_public_graph,
-		})
-	}
-
-	fn write_private_graph(
-		graph: &PrivateGraphChunk,
-		encryption_input: &<Self::Encryption as EncryptionBehavior>::EncryptionInput,
-	) -> Result<Vec<u8>> {
-		let inner_serialized = SchemaHandler::write_inner_graph(&graph.inner_graph)?;
-		let compressed_inner = DeflateCompression::compress(&inner_serialized)?;
-		let encrypted_compressed = Self::Encryption::encrypt(&compressed_inner, encryption_input)?;
-		SchemaHandler::write_private_graph_chunk(&DsnpUserPrivateGraphChunk {
-			key_id: graph.key_id,
-			prids: graph.prids.to_owned(),
-			encrypted_compressed_private_graph: encrypted_compressed,
-		})
-	}
-}
-
-#[cfg(test)]
-mod tests {
-	use super::*;
-	use crate::dsnp::dsnp_types::{DsnpGraphEdge, DsnpPrid};
-	use crypto_box::{aead::OsRng, SecretKey};
-	use rand::Rng;
-
-	#[test]
-	fn public_graph_read_and_write_using_valid_input_should_succeed() {
-		let inner_graph: DsnpInnerGraph = vec![
-			DsnpGraphEdge { user_id: 7, since: 12638718 },
-			DsnpGraphEdge { user_id: 167282, since: 28638718 },
-		];
-
-		let serialized =
-			Frequency::write_public_graph(&inner_graph).expect("serialization should work");
-		let deserialized =
-			Frequency::read_public_graph(&serialized).expect("deserialization should work");
-
-		assert_eq!(deserialized, inner_graph);
-	}
-
-	#[test]
-	fn public_graph_read_using_invalid_input_should_fail() {
-		let inner_graph: DsnpInnerGraph = vec![
-			DsnpGraphEdge { user_id: 7, since: 12638718 },
-			DsnpGraphEdge { user_id: 167282, since: 28638718 },
-		];
-
-		let mut serialized =
-			Frequency::write_public_graph(&inner_graph).expect("serialization should work");
-		serialized.pop(); // corrupting the input
-		let deserialized = Frequency::read_public_graph(&serialized);
-
-		assert!(deserialized.is_err());
-	}
-
-	#[test]
-	fn private_graph_read_and_write_using_valid_input_should_succeed() {
-		let private_graph = PrivateGraphChunk {
-			inner_graph: vec![
-				DsnpGraphEdge { user_id: 7, since: 12638718 },
-				DsnpGraphEdge { user_id: 167282, since: 28638718 },
-			],
-			key_id: 26783,
-			prids: vec![
-				DsnpPrid::new(27737272u64.to_le_bytes().as_slice()),
-				DsnpPrid::new(17237271u64.to_le_bytes().as_slice()),
-			],
-		};
-		let secret_key = SecretKey::generate(&mut OsRng);
-
-		let serialized = Frequency::write_private_graph(&private_graph, &secret_key.public_key())
-			.expect("serialization should work");
-		let deserialized = Frequency::read_private_graph(&serialized, &secret_key)
-			.expect("deserialization should work");
-
-		assert_eq!(deserialized, private_graph);
-	}
-
-	#[test]
-	fn private_graph_read_using_invalid_input_should_fail() {
-		let private_graph = PrivateGraphChunk {
-			inner_graph: vec![
-				DsnpGraphEdge { user_id: 7, since: 12638718 },
-				DsnpGraphEdge { user_id: 167282, since: 28638718 },
-			],
-			key_id: 26783,
-			prids: vec![
-				DsnpPrid::new(27737272u64.to_le_bytes().as_slice()),
-				DsnpPrid::new(17237271u64.to_le_bytes().as_slice()),
-			],
-		};
-		let secret_key = SecretKey::generate(&mut OsRng);
-
-		let mut serialized =
-			Frequency::write_private_graph(&private_graph, &secret_key.public_key())
-				.expect("serialization should work");
-		serialized.pop(); // corrupting the input
-		let deserialized = Frequency::read_private_graph(&serialized, &secret_key);
-
-		assert!(deserialized.is_err());
-	}
-
-	#[test]
-	fn check_average_size_of_graph_page() {
-		let mut rng = rand::thread_rng();
-
-		let connections = 300;
-		let page_size = 1 << 10;
-		let mut inner_graph: DsnpInnerGraph = vec![];
-		let mut prids = vec![];
-		for i in 0..connections {
-			inner_graph.push(DsnpGraphEdge {
-				user_id: rng.gen_range(1..(u64::MAX / 2)),
-				since: (1679604427 + i),
-			});
-			let pri: [u8; 8] = rng.gen();
-			prids.push(DsnpPrid::new(&pri));
-		}
-
-		let public_serialized =
-			Frequency::write_public_graph(&inner_graph).expect("serialization should work");
-
-		let private_graph = PrivateGraphChunk { inner_graph, key_id: 200, prids };
-		let secret_key = SecretKey::generate(&mut OsRng);
-		let private_serialized =
-			Frequency::write_private_graph(&private_graph, &secret_key.public_key())
-				.expect("serialization should work");
-
-		println!(
-			"public graph: size of {} connections in a page is {}",
-			connections,
-			public_serialized.len()
-		);
-		println!(
-			"private graph: size of {} connections in a page is {}",
-			connections,
-			private_serialized.len()
-		);
-
-		assert_eq!((public_serialized.len() - 1) / page_size + 1, 4);
-		assert_eq!((private_serialized.len() - 1) / page_size + 1, 6);
-	}
-=======
->>>>>>> ddd9c430
 }