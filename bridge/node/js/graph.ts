--- conflicted
+++ resolved
@@ -1,15 +1,10 @@
 import { graphsdkModule } from "./index";
-<<<<<<< HEAD
 import { ImportBundle, Update, DsnpGraphEdge, Action, DsnpPublicKey, DsnpKeys, Config } from "./models";
-=======
-import {Config, SchemaConfig, DsnpVersion} from "./models/config";
->>>>>>> 7f346a9d
 import { EnvironmentInterface } from "./models/environment";
 
 export class Graph {
     /// The handle to the native graph state
     private handle: number;
-<<<<<<< HEAD
 
     constructor(environment: EnvironmentInterface, capacity?: number) {
         if (capacity) {
@@ -24,6 +19,10 @@
 
     getGraphHandle(): number {
         return this.handle;
+    }
+
+    getGraphConfig(environment: EnvironmentInterface): Promise<Config> {
+        return graphsdkModule.getGraphConfig(environment);
     }
 
     getGraphCapacity(): Promise<number> {
@@ -82,10 +81,6 @@
         return graphsdkModule.deserializeDsnpKeys(keys);
     }
 
-    public getGraphConfig(environment: EnvironmentInterface): Promise<Config> {
-        return graphsdkModule.getGraphConfig(environment);
-    }
-
     // Finalizer to free the graph state
     private registerFinalizer(): void {
         const finalizer = () => {
@@ -105,24 +100,11 @@
         }
     }
 
-    public async freeGraphState(): Promise<void> {
-        graphsdkModule.freeGraphState(this.handle);
-=======
-    
-    constructor( environment: EnvironmentInterface , capacity?: number ) {
-        if ( capacity ) {
-            this.handle = graphsdkModule.initializeGraphStateWithCapacity( environment, capacity );
-        } else {
-            this.handle = graphsdkModule.initializeGraphState( environment );
-        }
->>>>>>> 7f346a9d
-    }
-
-    public getGraphConfig(environment: EnvironmentInterface): Config {
-        return graphsdkModule.getGraphConfig(environment);
+    freeGraphState(): Promise<void> {
+        return graphsdkModule.freeGraphState(this.handle);
     }
     
-    public printHelloGraph(): void {
+    printHelloGraph(): void {
         console.log(graphsdkModule.printHelloGraph());
     }
 }