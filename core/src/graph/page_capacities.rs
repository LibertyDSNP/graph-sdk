use dsnp_graph_config::{
	ConnectionType,
	ConnectionType::{Follow, Friendship},
	PrivacyType::{Private, Public},
};
use lazy_static::lazy_static;
use std::collections::hash_map::*;

lazy_static! {
	pub static ref PAGE_CAPACITIY_MAP: HashMap<ConnectionType, usize> = {
		let m = HashMap::from([
<<<<<<< HEAD
			(Friendship(Public), 92),
			(Follow(Private), 88),
			(Friendship(Private), 49),
			(Follow(Public), 93),
=======
			(Follow(Private), 88),
			(Friendship(Public), 93),
			(Follow(Public), 93),
			(Friendship(Private), 49),
>>>>>>> 418165a7
		]);
		m
	};
}<|MERGE_RESOLUTION|>--- conflicted
+++ resolved
@@ -9,17 +9,10 @@
 lazy_static! {
 	pub static ref PAGE_CAPACITIY_MAP: HashMap<ConnectionType, usize> = {
 		let m = HashMap::from([
-<<<<<<< HEAD
-			(Friendship(Public), 92),
-			(Follow(Private), 88),
-			(Friendship(Private), 49),
-			(Follow(Public), 93),
-=======
 			(Follow(Private), 88),
 			(Friendship(Public), 93),
 			(Follow(Public), 93),
 			(Friendship(Private), 49),
->>>>>>> 418165a7
 		]);
 		m
 	};
