--- conflicted
+++ resolved
@@ -729,8 +729,6 @@
 	}
 
 	#[test]
-<<<<<<< HEAD
-=======
 	#[timeout(3000)]
 	fn add_large_number_of_follows_to_private_follow_graph_should_succeed() {
 		// arrange
@@ -792,7 +790,6 @@
 	}
 
 	#[test]
->>>>>>> 849c4648
 	fn import_user_data_without_private_keys_should_add_prids_for_private_friendship_graph() {
 		// arrange
 		let env = Environment::Mainnet;
