--- conflicted
+++ resolved
@@ -96,7 +96,7 @@
 
       - name: Set Up Cargo Deny
         run: |
-          cargo install --force cargo-deny --locked
+          cargo install --force cargo-deny
           cargo generate-lockfile
 
       - name: License and Issue Check
@@ -121,36 +121,6 @@
 
       - name: Cargo build
         run: make build
-<<<<<<< HEAD
-#  test_binary:
-#    name: Generate bindgen and run c_example
-#    runs-on: ubuntu-latest
-#    needs: [verify, test, lint, build]
-#    steps:
-#      - name: Checkout code
-#        uses: actions/checkout@v2
-#        with:
-#          fetch-depth: 0
-#      - name: Install Rust Toolchain
-#        uses: actions-rs/toolchain@16499b5e05bf2e26879000db0c1d13f7e13fa3af
-#        with:
-#          toolchain: stable
-#          default: true
-#          profile: minimal
-#          target: wasm32-unknown-unknown
-#      - name: Install libsodium
-#        run: sudo apt-get install -y libsodium-dev
-#      - name: Run tests for ffi
-#        run: make test-ffi
-#      - name: Upload artifacts dsnp_graph_sdk_ffi.h and libdsnp_graph_sdk_ffi.a
-#        uses: actions/upload-artifact@v2
-#        with:
-#          name: dsnp_graph_sdk_ffi
-#          path: |
-#            bridge/ffi/src/c_example/dsnp_graph_sdk_ffi.h
-#            bridge/ffi/src/c_example/libdsnp_graph_sdk_ffi.a
-#            bridge/ffi/src/c_example/main.c
-=======
   test_binary:
    name: Generate bindgen and run c_example
    runs-on: ubuntu-latest
@@ -179,7 +149,6 @@
            bridge/ffi/src/c_example/dsnp_graph_sdk_ffi.h
            bridge/ffi/src/c_example/libdsnp_graph_sdk_ffi.a
            bridge/ffi/src/c_example/main.c
->>>>>>> d28f4286
   generate-docs:
     name: Generate graph sdk rust docs
     runs-on: ubuntu-latest
