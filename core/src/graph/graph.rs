#![allow(dead_code)]
use crate::{
	dsnp::{api_types::*, dsnp_configs::DsnpVersionConfig, dsnp_types::*},
	graph::{
		key_manager::UserKeyManagerBase,
		page::{PrivatePageDataProvider, PublicPageDataProvider, RemovedPageDataProvider},
		page_capacities::PAGE_CAPACITIY_MAP,
		updates::UpdateEvent,
	},
	util::{
		time::duration_days_since,
		transactional_hashmap::{Transactional, TransactionalHashMap},
	},
};
use anyhow::{Error, Result};
use dsnp_graph_config::{Environment, SchemaId};
use std::{
	cell::RefCell,
	collections::{BTreeMap, HashMap, HashSet},
	ops::Deref,
	rc::Rc,
};

use super::page::GraphPage;

pub type PageMap = TransactionalHashMap<PageId, GraphPage>;

/// Graph structure to hold pages of connections of a single type
#[derive(Debug, Clone)]
pub struct Graph {
	environment: Environment,
	user_id: DsnpUserId,
	schema_id: SchemaId,
	pages: PageMap,
	user_key_manager: Rc<RefCell<dyn UserKeyManagerBase>>,
}

impl PartialEq for Graph {
	fn eq(&self, other: &Self) -> bool {
		self.environment == other.environment &&
			self.user_id == other.user_id &&
			self.schema_id == other.schema_id &&
			self.pages.eq(&other.pages)
	}
}

impl Transactional for Graph {
	fn commit(&mut self) {
		let page_ids: Vec<_> = self.pages.inner().keys().copied().collect();
		for pid in page_ids {
			if let Some(g) = self.pages.get_mut(&pid) {
				g.commit();
			}
		}
		self.pages.commit();
	}

	fn rollback(&mut self) {
		self.pages.rollback();
		let page_ids: Vec<_> = self.pages.inner().keys().copied().collect();
		for pid in page_ids {
			if let Some(g) = self.pages.get_mut(&pid) {
				g.rollback();
			}
		}
	}
}

impl Graph {
	/// Create a new, empty Graph
	pub fn new<E>(
		environment: Environment,
		user_id: DsnpUserId,
		schema_id: SchemaId,
		user_key_manager: Rc<RefCell<E>>,
	) -> Self
	where
		E: UserKeyManagerBase + 'static,
	{
		Self { environment, user_id, schema_id, pages: PageMap::new(), user_key_manager }
	}

	/// Get total number of connections in graph
	pub fn len(&self) -> usize {
		self.pages.inner().values().flat_map(|p| p.connections()).count()
	}

	/// Getter for Pages in Graph
	pub fn pages(&self) -> &PageMap {
		&self.pages
	}

	/// Setter for Pages in Graph
	#[cfg(test)]
	pub fn set_pages(&mut self, pages: PageMap) {
		self.pages = pages;
	}

	/// Get next available PageId for this graph
	pub fn get_next_available_page_id(&self) -> Option<PageId> {
		let existing_pages = self.pages.inner().keys().cloned().collect::<HashSet<PageId>>();
		for pid in 0..=(self.environment.get_config().max_page_id as PageId) {
			if !existing_pages.contains(&pid) {
				return Some(pid)
			}
		}

		None
	}

	/// Remove all pages from this graph
	pub fn clear(&mut self) {
		self.pages.clear();
	}

	pub fn get_connection_type(&self) -> ConnectionType {
		self.environment
			.get_config()
			.get_connection_type_from_schema_id(self.schema_id)
			.expect("Connection type should exist!")
	}

	pub fn get_schema_id(&self) -> SchemaId {
		self.schema_id
	}

	/// Import bundle of pages as a Public Graph
	pub fn import_public(
		&mut self,
		connection_type: ConnectionType,
		pages: &Vec<PageData>,
	) -> Result<()> {
		if connection_type != self.get_connection_type() {
			return Err(Error::msg("Incorrect connection type for graph import"))
		}
		let max_page_id = self.environment.get_config().max_page_id;
		let mut page_map = HashMap::new();
		for page in pages.iter() {
			if page.page_id > max_page_id as PageId {
				return Err(Error::msg(format!(
					"Imported page has an invalid page Id {}",
					page.page_id
				)))
			}
			match GraphPage::try_from(page) {
				Err(e) => return Err(e),
				Ok(p) => {
					page_map.insert(page.page_id, p);
				},
			};
		}

		self.pages.clear();
		for (page_id, page) in page_map {
			self.pages.insert(page_id, page);
		}

		Ok(())
	}

	/// Import bundle of pages as a Private Graph
	pub fn import_private(
		&mut self,
		dsnp_version_config: &DsnpVersionConfig,
		connection_type: ConnectionType,
		pages: &[PageData],
	) -> Result<()> {
		if connection_type != self.get_connection_type() {
			return Err(Error::msg("Incorrect connection type for graph import"))
		}

		let max_page_id = self.environment.get_config().max_page_id;
		let keys = self.user_key_manager.deref().borrow().get_all_resolved_keys();
		let mut page_map = HashMap::new();
		for page in pages.iter() {
			if page.page_id > max_page_id as PageId {
				return Err(Error::msg(format!(
					"Imported page has an invalid page Id {}",
					page.page_id
				)))
			}
			match GraphPage::try_from((page, dsnp_version_config, &keys)) {
				Err(e) => return Err(e.into()),
				Ok(p) => {
					page_map.insert(page.page_id, p);
				},
			};
		}

		self.pages.clear();
		for (page_id, page) in page_map {
			self.pages.insert(page_id, page);
		}

		Ok(())
	}

	pub fn calculate_updates(
		&self,
		dsnp_version_config: &DsnpVersionConfig,
		updates: &Vec<UpdateEvent>,
	) -> Result<Vec<Update>> {
		let encryption_key = match self.get_connection_type().privacy_type() {
			PrivacyType::Public => None,
			PrivacyType::Private =>
				self.user_key_manager.borrow().get_resolved_active_key(self.user_id),
		};

		let ids_to_remove: Vec<DsnpUserId> = updates
			.iter()
			.filter_map(|event| match event {
				UpdateEvent::Remove { dsnp_user_id, .. } => Some(*dsnp_user_id),
				_ => None,
			})
			.collect();

		let ids_to_add: Vec<DsnpUserId> = updates
			.iter()
			.filter_map(|event| match event {
				UpdateEvent::Add { dsnp_user_id, .. } => Some(*dsnp_user_id),
				_ => None,
			})
			.collect();

		// First calculate pages that have had connections removed. Later, we will
		// prefer to use these pages first to add new connections, so as to minimize
		// the number of pages to update.
		let pages_with_removals = self.find_connections(&ids_to_remove);

		// using tree-map to keep the order of pages consistent in update process
		let mut updated_pages: BTreeMap<PageId, GraphPage> = self
			.pages
			.inner()
			.iter()
			.filter_map(|(page_id, page)| {
				if pages_with_removals.contains(page_id) {
					let mut updated_page = page.clone();
					updated_page.remove_connections(&ids_to_remove);
					return Some((*page_id, updated_page))
				}

				None
			})
			.collect();

		// Now try to add new connections into pages already being updated
		// Note: these pages have already been cloned, so we don't clone them again
		let mut add_iter = ids_to_add.iter();
		while let Some(_) = add_iter.clone().peekable().peek() {
			if let Some((_page_id, page)) =
				updated_pages.iter_mut().find(|(_, page)| !self.is_page_full(&page, false))
			{
				let id_to_add = add_iter.next().unwrap(); // safe to unwrap because we peeked above
				page.add_connection(id_to_add)?;
			} else {
				break
			}
		}

		// Now go through the remaining connections to be added and find space in
		// other existing pages to add them
		let mut current_page: Option<Box<GraphPage>> = None;
		while let Some(_) = add_iter.clone().peekable().peek() {
			if current_page.is_none() {
<<<<<<< HEAD
				let available_page = self.pages.iter().find(|(page_id, page)| {
					!updated_pages.contains_key(page_id) && !self.is_page_full(&page, false)
=======
				let available_page = self.pages.inner().iter().find(|(page_id, page)| {
					!updated_pages.contains_key(page_id) && !page.is_full(false)
>>>>>>> 00c23c11
				});

				current_page = match available_page {
					Some((_page_id, page)) => Some(Box::new(page.clone())),
					None => match self.get_next_available_page_id() {
						Some(next_page_id) => Some(Box::new(GraphPage::new(
							self.get_connection_type().privacy_type(),
							next_page_id,
						))),
						None => None,
					},
				}
			}

			match current_page {
				Some(ref mut page) => {
					page.add_connection(add_iter.next().unwrap())?; // safe to unwrap because we peeked above
					if self.is_page_full(&page, false) {
						updated_pages.insert(page.page_id(), *page.clone());
						current_page = None;
					}
				},
				None => return Err(Error::msg("Graph is full")), // todo: re-calculate updates with agressive fullness determination
			}
		}

		// If any pages now empty, add to the remove list
		let mut removed_pages: Vec<PageData> = Vec::new();
		updated_pages.retain(|_, page| {
			if page.is_empty() {
				removed_pages.push(page.to_removed_page_data());
				return false
			}
			true
		});

		if let Some(last_page) = current_page {
			updated_pages.insert(last_page.page_id(), *last_page);
		}

		let updated_blobs: Result<Vec<PageData>> = match self.get_connection_type() {
			ConnectionType::Follow(PrivacyType::Public) |
			ConnectionType::Friendship(PrivacyType::Public) =>
				updated_pages.values().map(|page| page.to_public_page_data()).collect(),
			ConnectionType::Follow(PrivacyType::Private) => {
				let encryption_key =
					encryption_key.ok_or(Error::msg("No resolved active key found!"))?;
				updated_pages
					.iter_mut()
					.map(|(_, page)| {
						page.clear_prids();
						page.to_private_page_data(dsnp_version_config, &encryption_key)
					})
					.collect()
			},
			ConnectionType::Friendship(PrivacyType::Private) => {
				let encryption_key =
					encryption_key.ok_or(Error::msg("No resolved active key found!"))?;
				updated_pages
					.iter_mut()
					.map(|(_, page)| {
						let mut updated_page = page.clone();
						self.apply_prids(&mut updated_page, &ids_to_add, &encryption_key)?;
						updated_page.to_private_page_data(dsnp_version_config, &encryption_key)
					})
					.collect()
			},
		};

		let mut updates: Vec<Update> = updated_blobs?
			.iter()
			.map(|page_data| Update::PersistPage {
				owner_dsnp_user_id: self.user_id,
				schema_id: self.schema_id,
				page_id: page_data.page_id,
				prev_hash: page_data.content_hash,
				payload: page_data.content.clone(),
			})
			.collect();

		updates.extend(removed_pages.iter().map(|p| Update::DeletePage {
			owner_dsnp_user_id: self.user_id,
			schema_id: self.schema_id,
			page_id: p.page_id,
			prev_hash: p.content_hash,
		}));

		Ok(updates)
	}

	/// Create a new Page in the Graph, with the given PageId.
	///
	/// Error on duplicate PageId.
	/// If Some(Page) supplied, insert the given page.
	/// Otherwise, create a new empty page.
	#[cfg(test)]
	pub fn create_page(
		&mut self,
		page_id: &PageId,
		page: Option<GraphPage>,
	) -> Result<&mut GraphPage, &str> {
		if let Some(_existing_page) = self.pages.get(page_id) {
			return Err("Attempt to create a new page for an existing page ID")
		}

		self.pages.insert(
			*page_id,
			match page {
				Some(page) => page,
				None => GraphPage::new(self.get_connection_type().privacy_type(), *page_id),
			},
		);
		Ok(self
			.pages
			.get_mut(page_id)
			.expect("Unable to retrieve graph page just inserted"))
	}

	/// Retrieve the page with the given PageId
	pub fn get_page(&self, page_id: &PageId) -> Option<&GraphPage> {
		self.pages.get(page_id)
	}

	/// Retrieve a mutable reference to the page with the given PageId
	pub fn get_page_mut(&mut self, page_id: &PageId) -> Option<&mut GraphPage> {
		self.pages.get_mut(page_id)
	}

	/// Boolean function to indicate if a connection is present in the graph
	pub fn has_connection(&self, dsnp_id: &DsnpUserId) -> bool {
		self.pages.inner().iter().any(|(_, page)| page.contains(dsnp_id))
	}

	/// Return the PageId in which the given connection resides, if found.
	pub fn find_connection(&self, dsnp_id: &DsnpUserId) -> Option<PageId> {
		for (id, page) in self.pages.inner().iter() {
			if page.contains(dsnp_id) {
				return Some(*id)
			}
		}

		None
	}

	/// Return all PageIds containing any of the connections in the list
	pub fn find_connections(&self, ids: &Vec<DsnpUserId>) -> Vec<PageId> {
		self.pages
			.inner()
			.iter()
			.filter_map(|(page_id, page)| match page.contains_any(ids) {
				true => Some(*page_id),
				false => None,
			})
			.collect()
	}

	/// Add a connection to the specified page.
	/// This is used internally by the Graph Update Manager or Import
	/// If the specified page does not exist, a new page will be created
	/// and the connection inserted into it.
	pub fn add_connection_to_page(
		&mut self,
		page_id: &PageId,
		connection_id: &DsnpUserId,
	) -> Result<()> {
		if self.find_connection(connection_id).is_some() {
			return Err(Error::msg("Add of duplicate connection in another page detected"))
		}

		if !self.pages.inner().contains_key(page_id) {
			self.pages.insert(
				*page_id,
				GraphPage::new(self.get_connection_type().privacy_type(), *page_id),
			);
		}
		let page = self.get_page_mut(page_id).expect("Unable to retrieve page");
		page.add_connection(connection_id)
	}

	/// Remove a connection from the graph.
	/// Returns Ok(Option<PageId>) containing the PageId of the page
	/// the connection was removed from, or Ok(None) if the connection
	/// was not found.
	pub fn remove_connection(&mut self, connection_id: &DsnpUserId) -> Result<Option<PageId>> {
		if let Some(page_id) = self.find_connection(connection_id) {
			return match self.get_page_mut(&page_id) {
				Some(page) => match page.remove_connection(connection_id) {
					Ok(()) => Ok(Some(page_id)),
					Err(e) => Err(e),
				},
				None => Err(Error::msg("Unable to retrieve page")),
			}
		}

		// Return Ok if no-op/connection not found
		Ok(None)
	}

	/// returns one sided friendship connections
	pub fn get_one_sided_friendships(&self) -> Result<Vec<DsnpGraphEdge>> {
		if self.get_connection_type() != ConnectionType::Friendship(PrivacyType::Private) {
			return Err(Error::msg(
				"Calling get_all_one_sided_friendships in non private friendship graph!",
			))
		}

		let mut result = vec![];
		for c in self.pages.inner().values().flat_map(|g| g.connections()) {
			if !self.user_key_manager.borrow().verify_connection(c.user_id)? {
				result.push(*c)
			}
		}
		Ok(result)
	}

	/// verifies prids for friendship from other party and calculates for own side
	fn apply_prids(
		&self,
		updated_page: &mut GraphPage,
		ids_to_add: &Vec<DsnpUserId>,
		encryption_key: &ResolvedKeyPair,
	) -> Result<()> {
		if self.get_connection_type() != ConnectionType::Friendship(PrivacyType::Private) {
			return Err(Error::msg("Calling apply_prids in non private friendship graph!"))
		}

		// verify connection existence based on prid
		let max_allowed_stale_days =
			self.environment.get_config().sdk_max_stale_friendship_days as u64;
		for c in updated_page
			.connections()
			.clone()
			.iter()
			.filter(|c| !ids_to_add.contains(&c.user_id))
		{
			if duration_days_since(c.since) > max_allowed_stale_days &&
				!self.user_key_manager.borrow().verify_connection(c.user_id)?
			{
				// connection is removed from the other side
				updated_page.remove_connection(&c.user_id)?;
			}
		}

		// calculating updated prids
		let prid_result: Result<Vec<_>> = updated_page
			.connections()
			.iter()
			.map(|c| {
				self.user_key_manager.borrow().calculate_prid(
					self.user_id,
					c.user_id,
					encryption_key.key_pair.clone().into(),
				)
			})
			.collect();
		updated_page.set_prids(prid_result?)
	}

	/// Determine if page is full
	///  aggressive:false -> use a simple heuristic based on the number of connections
	///  aggressive:true  -> do actual compression to determine resulting actual page size
	pub fn is_page_full(&self, page: &GraphPage, aggressive: bool) -> bool {
		let connection_type = self.get_connection_type();
		let max_connections_per_page = *PAGE_CAPACITIY_MAP.get(&connection_type).unwrap_or(&50);

		if !aggressive {
			return page.connections().len() >= max_connections_per_page
		}

		todo!()
	}
}

/// Macro to get an iterator to all connections across all GraphPages
/// within a Graph.
#[macro_export]
macro_rules! iter_graph_connections {
	( $x:expr ) => {{
		$x.pages()
			.inner()
			.values()
			.flat_map(|p| p.connections().iter().cloned())
			.collect::<Vec<DsnpGraphEdge>>()
			.iter()
	}};
}

#[cfg(all(test, not(feature = "calculate-page-capacity")))]
mod test {
	use super::*;
	use crate::{
		dsnp::{
			dsnp_configs::{KeyPairType, PublicKeyType},
			pseudo_relationship_identifier::PridProvider,
		},
		graph::{
			key_manager::{UserKeyManager, UserKeyProvider},
			shared_state_manager::{PublicKeyProvider, SharedStateManager},
		},
		tests::{
			helpers::{
				avro_public_payload, create_empty_test_graph, create_test_graph,
				create_test_ids_and_page, GraphPageBuilder, KeyDataBuilder, PageDataBuilder,
				INNER_TEST_DATA,
			},
			mocks::MockUserKeyManager,
		},
		util::time::time_in_ksecs,
	};
	use dryoc::keypair::StackKeyPair;
	use dsnp_graph_config::{DsnpVersion, GraphKeyType, ALL_CONNECTION_TYPES};
	use ntest::*;
	#[allow(unused_imports)]
	use pretty_assertions::{assert_eq, assert_ne, assert_str_eq};
	use std::collections::HashMap;

	#[test]
	fn new_graph_is_empty() {
		let env = Environment::Mainnet;
		let user_id = 3;
		let schema_id = env
			.get_config()
			.get_schema_id_from_connection_type(ConnectionType::Follow(PrivacyType::Private))
			.expect("should exist");
		let graph = Graph::new(
			env,
			user_id,
			schema_id,
			Rc::new(RefCell::from(UserKeyManager::new(
				user_id,
				Rc::new(RefCell::from(SharedStateManager::new())),
			))),
		);
		assert_eq!(graph.pages().inner().is_empty(), true);
	}

	#[test]
	fn graph_len_reports_number_of_connections() {
		let graph = create_test_graph(None);
		assert_eq!(graph.len(), 25);
	}

	#[test]
	fn page_setter_sets_pages() {
		let env = Environment::Mainnet;
		let user_id = 3;
		let schema_id = env
			.get_config()
			.get_schema_id_from_connection_type(ConnectionType::Follow(PrivacyType::Private))
			.expect("should exist");
		let mut pages = PageMap::new();
		for i in 0..=1 {
			let (_, p) = create_test_ids_and_page();
			pages.insert(i, p);
		}
		let mut graph = Graph::new(
			env,
			user_id,
			schema_id,
			Rc::new(RefCell::from(UserKeyManager::new(
				user_id,
				Rc::new(RefCell::from(SharedStateManager::new())),
			))),
		);
		graph.set_pages(pages.clone());
		assert_eq!(pages.len(), graph.pages().len());
		for i in 0..pages.len() as u16 {
			assert_eq!(pages.get(&i), graph.pages().get(&i));
		}
	}

	#[test]
	fn get_next_available_page_id_returns_none_for_full_graph() {
		let environment = Environment::Mainnet;
		const CONN_TYPE: ConnectionType = ConnectionType::Follow(PrivacyType::Public);
		const PRIV_TYPE: PrivacyType = CONN_TYPE.privacy_type();
		let user_id = 3;
		let schema_id = environment
			.get_config()
			.get_schema_id_from_connection_type(CONN_TYPE)
			.expect("should exist");
		let pages: PageMap = (0..=environment.get_config().max_page_id as PageId)
			.map(|page_id: PageId| (page_id, GraphPage::new(PRIV_TYPE, page_id)))
			.collect();
		let graph = Graph {
			environment,
			schema_id, // doesn't matter which type
			user_id,
			pages,
			user_key_manager: Rc::new(RefCell::from(UserKeyManager::new(
				user_id,
				Rc::new(RefCell::from(SharedStateManager::new())),
			))),
		};

		assert_eq!(graph.get_next_available_page_id(), None);
	}

	#[test]
	fn get_next_available_page_id_returns_correct_value() {
		let environment = Environment::Mainnet;
		let user_id = 3;
		const CONN_TYPE: ConnectionType = ConnectionType::Follow(PrivacyType::Public);
		const PRIV_TYPE: PrivacyType = CONN_TYPE.privacy_type();
		let schema_id = environment
			.get_config()
			.get_schema_id_from_connection_type(CONN_TYPE)
			.expect("should exist");
		let mut pages: PageMap = (0..environment.get_config().max_page_id as PageId)
			.map(|page_id: PageId| (page_id, GraphPage::new(PRIV_TYPE, page_id)))
			.collect();
		pages.remove(&8);
		let graph = Graph {
			environment,
			schema_id, // doesn't matter which type
			user_id,
			pages,
			user_key_manager: Rc::new(RefCell::from(UserKeyManager::new(
				user_id,
				Rc::new(RefCell::from(SharedStateManager::new())),
			))),
		};

		assert_eq!(graph.get_next_available_page_id(), Some(8));
	}

	#[test]
	fn clear_removes_all_pages() {
		let mut graph = create_test_graph(None);
		assert_eq!(graph.pages.len() > 0, true);
		graph.clear();
		assert_eq!(graph.pages.len(), 0);
	}

	#[test]
	fn import_public_gets_correct_data() {
		let environment = Environment::Mainnet;
		let user_id = 3;
		let connection_type = ConnectionType::Follow(PrivacyType::Public);
		let schema_id = environment
			.get_config()
			.get_schema_id_from_connection_type(connection_type)
			.expect("should exist");
		let mut graph = Graph::new(
			environment,
			user_id,
			schema_id,
			Rc::new(RefCell::from(UserKeyManager::new(
				user_id,
				Rc::new(RefCell::from(SharedStateManager::new())),
			))),
		);
		let blob = PageData { content_hash: 0, page_id: 0, content: avro_public_payload() };
		let pages = vec![blob];

		let _ = graph.import_public(connection_type, &pages);
		assert_eq!(graph.pages.len(), 1);
		let orig_connections: HashSet<DsnpUserId> =
			INNER_TEST_DATA.iter().map(|edge| edge.user_id).collect();
		let imported_connections: HashSet<DsnpUserId> =
			iter_graph_connections!(graph).map(|edge| edge.user_id).collect();
		assert_eq!(orig_connections, imported_connections);
	}

	#[test]
	fn import_private_follow_gets_correct_data() {
		let connection_type = ConnectionType::Follow(PrivacyType::Private);
		let user_id = 3;
		let environment = Environment::Mainnet;
		let schema_id = environment
			.get_config()
			.get_schema_id_from_connection_type(connection_type)
			.expect("should exist");
		let shared_state_manager = Rc::new(RefCell::from(SharedStateManager::new()));
		let user_key_manager =
			Rc::new(RefCell::from(UserKeyManager::new(user_id, shared_state_manager.clone())));

		let mut graph = Graph::new(environment, user_id, schema_id, user_key_manager.clone());
		let raw_key_pair = StackKeyPair::gen();
		let resolved_key =
			ResolvedKeyPair { key_pair: KeyPairType::Version1_0(raw_key_pair.clone()), key_id: 1 };
		let dsnp_config = DsnpVersionConfig::new(DsnpVersion::Version1_0);
		let orig_connections: HashSet<DsnpUserId> =
			INNER_TEST_DATA.iter().map(|edge| edge.user_id).collect();
		let pages = PageDataBuilder::new(connection_type)
			.with_encryption_key(resolved_key.clone())
			.with_page(0, &orig_connections.iter().map(|u| (*u, 0)).collect::<Vec<_>>(), &vec![], 0)
			.build();
		let graph_key_pair = GraphKeyPair {
			key_type: GraphKeyType::X25519,
			secret_key: raw_key_pair.secret_key.to_vec(),
			public_key: raw_key_pair.public_key.to_vec(),
		};
		let dsnp_keys = DsnpKeys {
			keys: KeyDataBuilder::new().with_key_pairs(&vec![graph_key_pair.clone()]).build(),
			dsnp_user_id: user_id,
			keys_hash: 0,
		};
		shared_state_manager
			.borrow_mut()
			.import_dsnp_keys(&dsnp_keys)
			.expect("should succeed");
		user_key_manager
			.borrow_mut()
			.import_key_pairs(vec![graph_key_pair])
			.expect("should succeed");
		let res = graph.import_private(&dsnp_config, connection_type, &pages);

		assert!(res.is_ok());
		assert_eq!(graph.pages.len(), 1);
		let imported_connections: HashSet<DsnpUserId> =
			iter_graph_connections!(graph).map(|edge| edge.user_id).collect();
		assert_eq!(orig_connections, imported_connections);
	}

	#[test]
	fn create_page_with_existing_pageid_fails() {
		let mut graph = create_test_graph(None);

		assert_eq!(graph.create_page(&0, None).is_err(), true);
	}

	#[test]
	fn create_page_succeeds() {
		let environment = Environment::Mainnet;
		let user_id = 3;
		let schema_id = environment
			.get_config()
			.get_schema_id_from_connection_type(ConnectionType::Follow(PrivacyType::Private))
			.expect("should exist");
		let (_, page) = create_test_ids_and_page();
		let mut graph = Graph::new(
			environment,
			user_id,
			schema_id,
			Rc::new(RefCell::from(UserKeyManager::new(
				user_id,
				Rc::new(RefCell::from(SharedStateManager::new())),
			))),
		);

		assert_eq!(graph.create_page(&0, Some(page.clone())).is_ok(), true);
		assert_eq!(page, *graph.get_page(&0).unwrap());
	}

	#[test]
	fn has_connection_returns_false_for_missing_connection() {
		let graph = create_test_graph(None);

		assert_eq!(graph.has_connection(&99), false);
	}

	#[test]
	fn has_connection_returns_true_for_present_connection() {
		let graph = create_test_graph(None);

		assert_eq!(graph.has_connection(&1), true);
	}

	#[test]
	fn find_connection_returns_none_for_nonexistent_connection() {
		let graph = create_test_graph(None);

		assert_eq!(graph.find_connection(&99), None);
	}

	#[test]
	fn find_connections_returns_pageid_of_existing_connection() {
		let graph = create_test_graph(None);

		assert_eq!(graph.find_connection(&1), Some(0));
	}

	#[test]
	fn find_connections_returns_vec_of_pageids() {
		let graph = create_test_graph(None);

		let mut v = graph.find_connections(&vec![1, 5, 24]);
		v.sort();
		assert_eq!(v, vec![0, 1, 4]);
	}

	#[test]
	fn add_connection_duplicate_connection_errors() {
		let mut graph = create_test_graph(None);

		assert_eq!(graph.add_connection_to_page(&4, &0).is_err(), true);
	}

	#[test]
	fn add_connection_to_nonexistent_page_adds_new_page() {
		let mut graph = create_test_graph(None);
		let page_to_add: PageId = 99;

		assert_eq!(graph.pages().inner().contains_key(&page_to_add), false);
		let _ = graph.add_connection_to_page(&page_to_add, &12345);
		assert_eq!(graph.pages().inner().contains_key(&page_to_add), true);
	}

	#[test]
	fn add_connection_succeeds() {
		let mut graph = create_test_graph(None);

		let _ = graph.add_connection_to_page(&4, &99);
		assert_eq!(graph.find_connection(&99), Some(4));
	}

	#[test]
	fn remove_connection_returns_none_for_not_found() {
		let mut graph = create_test_graph(None);

		let result = graph.remove_connection(&99);
		assert_eq!(result.unwrap().is_none(), true);
	}

	#[test]
	fn remove_connection_returns_pageid_of_removed_connection() {
		let mut graph = create_test_graph(None);

		let result = graph.remove_connection(&5);
		assert_eq!(result.unwrap(), Some(1));
	}

	#[test]
	fn graph_iterator_should_iterate_over_all_connections() {
		let graph = create_test_graph(None);
		let mut test_connections: Vec<DsnpUserId> = (0..25).map(|i| i as DsnpUserId).collect();
		test_connections.sort();

		let mut graph_connections: Vec<DsnpUserId> =
			iter_graph_connections!(graph).map(|edge| edge.user_id).collect();
		graph_connections.sort();
		assert_eq!(test_connections, graph_connections);
	}

	fn updates_to_page(updates: &[Update]) -> Vec<PageData> {
		updates
			.iter()
			.filter_map(|u| match u {
				Update::PersistPage { page_id, payload, .. } =>
					Some(PageData { page_id: *page_id, content_hash: 0, content: payload.clone() }),
				_ => None,
			})
			.collect()
	}

	#[test]
	#[timeout(5000)] // let's make sure this terminates successfully
	fn calculate_updates_public_existing_pages_succeeds() {
		// arrange
		let connection_type = ConnectionType::Follow(PrivacyType::Public);
		let ids_per_page = 5;
		let user_id = 3;
		let mut curr_id = 1u64;
		let mut page_builder = GraphPageBuilder::new(connection_type);
		for i in 0..5 {
			let ids: Vec<(DsnpUserId, u64)> =
				(curr_id..(curr_id + ids_per_page)).map(|id| (id, 0)).collect();
			page_builder = page_builder.with_page(i, &ids, &vec![], 0);
			curr_id += ids_per_page;
		}

		let env = Environment::Mainnet;
		let schema_id = env
			.get_config()
			.get_schema_id_from_connection_type(connection_type)
			.expect("should exist");
		let mut graph = Graph::new(
			env,
			user_id,
			schema_id,
			Rc::new(RefCell::from(UserKeyManager::new(
				user_id,
				Rc::new(RefCell::from(SharedStateManager::new())),
			))),
		);
		for p in page_builder.build() {
			let _ = graph.create_page(&p.page_id(), Some(p)).expect("should create page!");
		}
		let updates = vec![
			UpdateEvent::create_remove(1, graph.schema_id),
			UpdateEvent::create_remove(1 + ids_per_page * 2, graph.schema_id),
			UpdateEvent::create_add(curr_id + 1, graph.schema_id),
			UpdateEvent::create_add(curr_id + 2, graph.schema_id),
		];

		// act
		let updates =
			graph.calculate_updates(&DsnpVersionConfig::new(DsnpVersion::Version1_0), &updates);

		// assert
		assert!(updates.is_ok());
		let updates = updates.unwrap();

		assert_eq!(updates.len(), 2);
		graph
			.import_public(connection_type, &updates_to_page(&updates))
			.expect("should import");

		let removed_connection_1 = graph.find_connection(&1);
		let removed_connection_2 = graph.find_connection(&(1 + ids_per_page * 2));
		assert!(removed_connection_1.is_none());
		assert!(removed_connection_2.is_none());

		let added_connection_1 = graph.find_connection(&(curr_id + 1));
		let added_connection_2 = graph.find_connection(&(curr_id + 2));
		assert_eq!(added_connection_1, Some(0));
		assert_eq!(added_connection_2, Some(0));
	}

	#[test]
	#[timeout(5000)] // let's make sure this terminates successfully
	fn calculate_updates_public_adding_new_page_should_succeed() {
		// arrange
		let connection_type = ConnectionType::Follow(PrivacyType::Public);
		let ids_per_page =
			*PAGE_CAPACITIY_MAP.get(&connection_type).expect("Missing page capacity") as u64;
		let user_id = 3;
		let mut curr_id = 1u64;
		let mut page_builder = GraphPageBuilder::new(connection_type);
		for i in 0..2 {
			let ids: Vec<(DsnpUserId, u64)> =
				(curr_id..(curr_id + ids_per_page)).map(|u| (u, 0)).collect();
			page_builder = page_builder.with_page(i, &ids, &vec![], 0);
			curr_id += ids_per_page;
		}

		let env = Environment::Mainnet;
		let schema_id = env
			.get_config()
			.get_schema_id_from_connection_type(connection_type)
			.expect("should exist");
		let mut graph = Graph::new(
			env,
			user_id,
			schema_id,
			Rc::new(RefCell::from(UserKeyManager::new(
				user_id,
				Rc::new(RefCell::from(SharedStateManager::new())),
			))),
		);
		for p in page_builder.build() {
			let _ = graph.create_page(&p.page_id(), Some(p)).expect("should create page!");
		}
		let updates = vec![
			UpdateEvent::create_add(curr_id + 1, graph.schema_id),
			UpdateEvent::create_add(curr_id + 2, graph.schema_id),
		];

		// act
		let updates =
			graph.calculate_updates(&DsnpVersionConfig::new(DsnpVersion::Version1_0), &updates);

		// assert
		assert!(updates.is_ok());
		let updates = updates.unwrap();

		assert_eq!(updates.len(), 1);
		graph
			.import_public(connection_type, &updates_to_page(&updates))
			.expect("should import");

		let added_connection_1 = graph.find_connection(&(curr_id + 1));
		let added_connection_2 = graph.find_connection(&(curr_id + 2));
		assert_eq!(added_connection_1, Some(2));
		assert_eq!(added_connection_2, Some(2));
	}

	#[test]
	#[timeout(5000)] // let's make sure this terminates successfully
	fn calculate_updates_private_follow_pages_should_succeed() {
		// arrange
		let connection_type = ConnectionType::Follow(PrivacyType::Private);
		let ids_per_page = 5;
		let user_id = 3;
		let mut curr_id = 1u64;
		let key =
			ResolvedKeyPair { key_id: 1, key_pair: KeyPairType::Version1_0(StackKeyPair::gen()) };
		let mut page_builder = GraphPageBuilder::new(connection_type);
		for i in 0..5 {
			let ids: Vec<_> = (curr_id..(curr_id + ids_per_page)).map(|u| (u, 0)).collect();
			let prids: Vec<_> =
				ids.iter().map(|(id, _)| DsnpPrid::new(&id.to_le_bytes())).collect();
			page_builder = page_builder.with_page(i, &ids, &prids, 0);
			curr_id += ids_per_page;
		}

		let env = Environment::Mainnet;
		let schema_id = env
			.get_config()
			.get_schema_id_from_connection_type(connection_type)
			.expect("should exist");
		let shared_state = Rc::new(RefCell::from(SharedStateManager::new()));
		let user_key = Rc::new(RefCell::from(UserKeyManager::new(user_id, shared_state.clone())));
		let mut graph = Graph::new(env, user_id, schema_id, user_key.clone());
		for p in page_builder.build() {
			let _ = graph.create_page(&p.page_id(), Some(p)).expect("should create page!");
		}
		shared_state
			.borrow_mut()
			.import_keys_test(
				user_id,
				&vec![DsnpPublicKey {
					key_id: Some(key.key_id),
					key: key.key_pair.get_public_key_raw(),
				}],
				0,
			)
			.expect("should insert keys");
		user_key
			.borrow_mut()
			.import_key_pairs(vec![GraphKeyPair {
				key_type: GraphKeyType::X25519,
				public_key: key.key_pair.get_public_key_raw(),
				secret_key: key.key_pair.get_secret_key_raw(),
			}])
			.expect("should import user keys");

		let updates = vec![
			UpdateEvent::create_remove(1, graph.schema_id),
			UpdateEvent::create_add(curr_id + 1, graph.schema_id),
		];

		// act
		let updates =
			graph.calculate_updates(&DsnpVersionConfig::new(DsnpVersion::Version1_0), &updates);

		// assert
		assert!(updates.is_ok());
		let updates = updates.unwrap();

		assert_eq!(updates.len(), 1);
		graph
			.import_private(
				&DsnpVersionConfig::new(DsnpVersion::Version1_0),
				connection_type,
				&updates_to_page(&updates),
			)
			.expect("should import");

		let removed_connection_1 = graph.find_connection(&1);
		assert!(removed_connection_1.is_none());

		let added_connection_1 = graph.find_connection(&(curr_id + 1));
		assert_eq!(added_connection_1, Some(0));
	}

	#[test]
	#[timeout(5000)] // let's make sure this terminates successfully
	fn calculate_updates_private_friendship_pages_should_succeed() {
		// arrange
		let connection_type = ConnectionType::Friendship(PrivacyType::Private);
		let ids_per_page = 5;
		let user_id = 1000;
		let mut curr_id = 1u64;
		let mut page_builder = GraphPageBuilder::new(connection_type);
		let mut key_mapper = HashMap::new();
		let shared_state = Rc::new(RefCell::from(SharedStateManager::new()));
		let owner_key =
			ResolvedKeyPair { key_id: 1, key_pair: KeyPairType::Version1_0(StackKeyPair::gen()) };
		let removed_friend_user_id: DsnpUserId = 3;
		let non_stale_friend_user_id: DsnpUserId = 4;
		for i in 0..5 {
			let ids: Vec<(DsnpUserId, u64)> = (curr_id..(curr_id + ids_per_page))
				.map(|u| if u == removed_friend_user_id { (u, 0) } else { (u, time_in_ksecs()) })
				.collect();
			ids.iter().for_each(|(id, _since)| {
				key_mapper.insert(
					*id,
					DsnpPublicKey { key_id: Some(1), key: StackKeyPair::gen().public_key.to_vec() },
				);

				let public_key: PublicKeyType = key_mapper.get(id).unwrap().try_into().unwrap();
				let mut prid = DsnpPrid::create_prid(
					*id,
					user_id,
					&owner_key.clone().key_pair.into(),
					&public_key,
				)
				.unwrap();

				if *id == removed_friend_user_id || *id == non_stale_friend_user_id {
					// setting wrong prid
					prid = DsnpPrid::new(&[1u8, 2, 3, 4, 5, 6, 7, 8]);
				}
				shared_state
					.borrow_mut()
					.import_prids_test(*id, &vec![prid], 1)
					.expect("should import prid");
			});
			let prids: Vec<_> = ids
				.iter()
				.map(|(id, _since)| {
					let public_key: PublicKeyType = key_mapper.get(id).unwrap().try_into().unwrap();
					DsnpPrid::create_prid(
						user_id,
						*id,
						&owner_key.clone().key_pair.into(),
						&public_key,
					)
					.unwrap()
				})
				.collect();
			page_builder = page_builder.with_page(i, &ids, &prids, 0);
			curr_id += ids_per_page;
		}

		let env = Environment::Mainnet;
		let schema_id = env
			.get_config()
			.get_schema_id_from_connection_type(connection_type)
			.expect("should exist");
		let user_key = Rc::new(RefCell::from(UserKeyManager::new(user_id, shared_state.clone())));
		let mut graph = Graph::new(env, user_id, schema_id, user_key.clone());
		for p in page_builder.build() {
			let _ = graph.create_page(&p.page_id(), Some(p)).expect("should create page!");
		}
		let mut dsnp_keys = vec![(
			user_id,
			DsnpPublicKey {
				key_id: Some(owner_key.key_id),
				key: owner_key.key_pair.get_public_key_raw(),
			},
		)];
		let other_keys: Vec<_> = key_mapper.iter().map(|(a, b)| (*a, b.clone())).collect();
		dsnp_keys.extend_from_slice(&other_keys);
		// add public key for new connection
		dsnp_keys.push((
			curr_id + 1,
			DsnpPublicKey { key_id: Some(1), key: StackKeyPair::gen().public_key.to_vec() },
		));
		for (user, key) in dsnp_keys {
			shared_state
				.borrow_mut()
				.import_keys_test(user, &vec![key], 0)
				.expect("should insert keys");
		}
		user_key
			.borrow_mut()
			.import_key_pairs(vec![GraphKeyPair {
				key_type: GraphKeyType::X25519,
				public_key: owner_key.key_pair.get_public_key_raw(),
				secret_key: owner_key.key_pair.get_secret_key_raw(),
			}])
			.expect("should import user keys");

		let updates = vec![
			UpdateEvent::create_remove(1, graph.schema_id),
			UpdateEvent::create_add(curr_id + 1, graph.schema_id),
		];

		// act
		let updates =
			graph.calculate_updates(&DsnpVersionConfig::new(DsnpVersion::Version1_0), &updates);

		// assert
		assert!(updates.is_ok());
		let updates = updates.unwrap();

		assert_eq!(updates.len(), 1);
		graph
			.import_private(
				&DsnpVersionConfig::new(DsnpVersion::Version1_0),
				connection_type,
				&updates_to_page(&updates),
			)
			.expect("should import");

		let removed_connection_1 = graph.find_connection(&1);
		assert!(removed_connection_1.is_none());

		let added_connection_1 = graph.find_connection(&(curr_id + 1));
		assert_eq!(added_connection_1, Some(0));

		let removed_connection_2 = graph.find_connection(&removed_friend_user_id);
		assert!(removed_connection_2.is_none());

		let should_not_be_removed = graph.find_connection(&non_stale_friend_user_id);
		assert_eq!(should_not_be_removed, Some(0));
	}

	#[test]
	fn get_one_sided_friendships_should_return_expected_connections() {
		// arrange
		let connection_type = ConnectionType::Friendship(PrivacyType::Private);
		let env = Environment::Mainnet;
		let schema_id = env
			.get_config()
			.get_schema_id_from_connection_type(connection_type)
			.expect("should exist");
		let mut key_manager = MockUserKeyManager::new();
		let max_connections = PAGE_CAPACITIY_MAP.get(&connection_type).unwrap();
		let ids: Vec<(DsnpUserId, u64)> =
			(1..*max_connections as u64 as DsnpUserId).map(|u| (u, 0)).collect();
		let verifications: Vec<_> = ids.iter().map(|(id, _)| (*id, Some(true))).collect();
		key_manager.register_verifications(&verifications);
		// register one sided connections
		key_manager.register_verifications(&vec![(1, Some(false)), (2, Some(false))]);
		let mut graph = Graph::new(env, 1000, schema_id, Rc::new(RefCell::from(key_manager)));
		for p in GraphPageBuilder::new(connection_type)
			.with_page(1, &ids, &vec![DsnpPrid::new(&[0, 1, 2, 3, 4, 5, 6, 7]); ids.len()], 0)
			.build()
		{
			let _ = graph.create_page(&p.page_id(), Some(p)).expect("should create page!");
		}

		// act
		let one_sided = graph.get_one_sided_friendships();

		// assert
		assert!(one_sided.is_ok());
		let one_sided = one_sided.unwrap();
		assert_eq!(
			one_sided,
			vec![DsnpGraphEdge { user_id: 1, since: 0 }, DsnpGraphEdge { user_id: 2, since: 0 }]
		);
	}

	#[test]
	fn private_friendship_functions_should_fail_for_non_private_friendship_graphs() {
		let env = Environment::Mainnet;
		let failures = vec![
			ConnectionType::Friendship(PrivacyType::Public),
			ConnectionType::Follow(PrivacyType::Private),
			ConnectionType::Follow(PrivacyType::Public),
		];

		for connection_type in failures {
			// arrange
			let schema_id = env
				.get_config()
				.get_schema_id_from_connection_type(connection_type)
				.expect("should exist");
			let graph = Graph::new(
				env.clone(),
				1000,
				schema_id,
				Rc::new(RefCell::from(MockUserKeyManager::new())),
			);

			// act
			let one_sided = graph.get_one_sided_friendships();
			let prids = graph.apply_prids(
				&mut GraphPage::new(connection_type.privacy_type(), 1),
				&vec![],
				&ResolvedKeyPair {
					key_id: 1,
					key_pair: KeyPairType::Version1_0(StackKeyPair::gen()),
				},
			);

			// assert
			assert!(one_sided.is_err());
			assert!(prids.is_err());
		}
	}

	#[test]
	fn get_one_sided_friendships_with_key_related_errors_should_fail() {
		// arrange
		let connection_type = ConnectionType::Friendship(PrivacyType::Private);
		let env = Environment::Mainnet;
		let schema_id = env
			.get_config()
			.get_schema_id_from_connection_type(connection_type)
			.expect("should exist");
		let mut key_manager = MockUserKeyManager::new();
		let max_connections = PAGE_CAPACITIY_MAP.get(&connection_type).unwrap();
		let ids: Vec<(DsnpUserId, u64)> =
			(1..*max_connections as u64 as DsnpUserId).map(|id| (id, 0)).collect();
		let verifications: Vec<_> = ids.iter().map(|(id, _)| (*id, Some(true))).collect();
		key_manager.register_verifications(&verifications);
		// register failure
		key_manager.register_verifications(&vec![(2, None)]);
		let mut graph = Graph::new(env, 1000, schema_id, Rc::new(RefCell::from(key_manager)));
		for p in GraphPageBuilder::new(connection_type)
			.with_page(1, &ids, &vec![DsnpPrid::new(&[0, 1, 2, 3, 4, 5, 6, 7]); ids.len()], 0)
			.build()
		{
			let _ = graph.create_page(&p.page_id(), Some(p)).expect("should create page!");
		}

		// act
		let one_sided = graph.get_one_sided_friendships();

		// assert
		assert!(one_sided.is_err());
	}

	#[test]
<<<<<<< HEAD
	fn is_full_non_aggressive_returns_false_for_non_full() {
		ALL_CONNECTION_TYPES.iter().for_each(|c| {
			let graph = create_empty_test_graph(Some(*c));
			let max_connections_per_page = PAGE_CAPACITIY_MAP
				.get(c)
				.expect("Connection type missing max connections soft limit");
			let mut builder = GraphPageBuilder::new(*c);
			for i in 1u64..*max_connections_per_page as u64 {
				let prids: Vec<DsnpPrid> = match c {
					ConnectionType::Friendship(PrivacyType::Private) =>
						[i].iter().map(|id| DsnpPrid::from(*id)).collect(),
					_ => vec![],
				};
				builder = builder.with_page(1, &[(i, 0)], &prids, 0);
				let pages = builder.build();
				let page = pages.first().expect("Should have built at least one page");
				assert_eq!(
					graph.is_page_full(&page, false),
					false,
					"Testing soft connection limit for {:?}",
					c,
				);
			}
		});
	}

	#[test]
	fn is_full_non_aggressive_returns_true_for_full() {
		ALL_CONNECTION_TYPES.iter().for_each(|c| {
			let graph = create_empty_test_graph(Some(*c));
			let max_connections_per_page = PAGE_CAPACITIY_MAP
				.get(c)
				.expect("Connection type missing max connections soft limit");
			let connections = (0..*max_connections_per_page as u64)
				.map(|id| (id, 0))
				.collect::<Vec<(u64, u64)>>();
			let prids = match c.privacy_type() {
				PrivacyType::Private =>
					connections.iter().clone().map(|(id, _)| DsnpPrid::from(*id)).collect(),
				_ => vec![],
			};
			let pages = GraphPageBuilder::new(*c).with_page(1, &connections, &prids, 0).build();

			let page = pages.first().expect("page should exist");
			assert_eq!(
				graph.is_page_full(&page, false),
				true,
				"Testing soft connection limit for {:?}",
				c
			);
		});
	}

	#[test]
	#[ignore = "todo"]
	fn is_full_aggressive_returns_false_for_non_full() {}

	#[test]
	#[ignore = "todo"]
	fn is_full_aggressive_returns_true_for_full() {}
=======
	fn graph_page_rollback_should_revert_changes_on_graph_and_all_underlying_page() {
		// arrange
		let connection_type = ConnectionType::Friendship(PrivacyType::Private);
		let env = Environment::Mainnet;
		let mut graph =
			Graph::new(env, 1000, 2000, Rc::new(RefCell::from(MockUserKeyManager::new())));
		let mut page_1 = GraphPage::new(connection_type.privacy_type(), 1);
		let connection_dsnp = 900;
		page_1.add_connection(&connection_dsnp).unwrap();
		graph.pages.insert(1, page_1.clone());
		graph.commit();

		let page_1 = graph.pages.get_mut(&1).unwrap();
		page_1.remove_connection(&connection_dsnp).unwrap();
		page_1.add_connection(&500).unwrap();
		let mut page_2 = GraphPage::new(connection_type.privacy_type(), 2);
		page_2.add_connection(&400).unwrap();
		graph.create_page(&2, Some(page_2)).unwrap();

		// act
		graph.rollback();

		// assert
		assert_eq!(graph.pages.len(), 1);
		assert_eq!(graph.pages.get(&1).unwrap().connections().len(), 1);
		assert!(graph.pages.get(&1).unwrap().contains(&connection_dsnp));
	}
>>>>>>> 00c23c11
}<|MERGE_RESOLUTION|>--- conflicted
+++ resolved
@@ -262,13 +262,8 @@
 		let mut current_page: Option<Box<GraphPage>> = None;
 		while let Some(_) = add_iter.clone().peekable().peek() {
 			if current_page.is_none() {
-<<<<<<< HEAD
-				let available_page = self.pages.iter().find(|(page_id, page)| {
+				let available_page = self.pages.inner().iter().find(|(page_id, page)| {
 					!updated_pages.contains_key(page_id) && !self.is_page_full(&page, false)
-=======
-				let available_page = self.pages.inner().iter().find(|(page_id, page)| {
-					!updated_pages.contains_key(page_id) && !page.is_full(false)
->>>>>>> 00c23c11
 				});
 
 				current_page = match available_page {
@@ -1359,7 +1354,6 @@
 	}
 
 	#[test]
-<<<<<<< HEAD
 	fn is_full_non_aggressive_returns_false_for_non_full() {
 		ALL_CONNECTION_TYPES.iter().for_each(|c| {
 			let graph = create_empty_test_graph(Some(*c));
@@ -1420,7 +1414,8 @@
 	#[test]
 	#[ignore = "todo"]
 	fn is_full_aggressive_returns_true_for_full() {}
-=======
+
+	#[test]
 	fn graph_page_rollback_should_revert_changes_on_graph_and_all_underlying_page() {
 		// arrange
 		let connection_type = ConnectionType::Friendship(PrivacyType::Private);
@@ -1448,5 +1443,4 @@
 		assert_eq!(graph.pages.get(&1).unwrap().connections().len(), 1);
 		assert!(graph.pages.get(&1).unwrap().contains(&connection_dsnp));
 	}
->>>>>>> 00c23c11
 }