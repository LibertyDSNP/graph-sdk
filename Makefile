.DEFAULT_GOAL := all

.PHONY: check
check:
	@echo "Running Cargo check..."
	@cargo check --all --all-features --all-targets

.PHONY: test
test:
	@echo "Running Cargo test..."
	@cargo test --all --all-targets

.PHONY: clippy
clippy:
	@echo "Running Cargo clippy..."
	@cargo clippy --all --all-features --all-targets -- -D warnings

.PHONY: format
format:
	@echo "Running Cargo fmt..."
	@cargo fmt --all
format-check:
	@echo "Running Cargo fmt..."
	@cargo fmt --all -- --check

.PHONY: build
build:
	@echo "Running Cargo build..."
	@cargo build --all --all-features --all-targets

.PHONY: dsnp-graph-sdk-jni
	@cargo build -p dsnp-graph-sdk-jni --release

.PHONY: doc
doc:
	@echo "Running Cargo doc..."
	@RUSTDOCFLAGS="--enable-index-page --check -Zunstable-options" cargo doc --no-deps --all-features

.PHONY: clean
clean:
	@echo "Running Cargo clean..."
	@cargo clean

.PHONY: capacities
capacities:
	@echo "Generating graph page capacities..."
	@cargo test --features=calculate-page-capacity calculate_page_capacities; cargo fmt

.PHONY: all
all: check test clippy format build doc

.PHONY: ci-local
ci-local: all

.PHONY: bindgen
bindgen:
	@echo "Running bindgen..."
	@./scripts/run_bindgen.sh

.PHONY: test-ffi
test-ffi:
	@echo "Running FFI tests..."
	@./scripts/run_ffi_tests.sh

.PHONY: test-jni
test-jni: build-jni
	@( cd java ; ./gradlew test --rerun-tasks)

<<<<<<< HEAD
=======
test-java-client:
	@( cd java/example-graphsdk-client ; ./gradlew test --rerun-tasks)

>>>>>>> 3ce6b2da
.PHONY: build-jni
build-jni:
	@echo "Build JNI ..."
	cargo build -p dsnp-graph-sdk-jni --release
	@./scripts/install_jni.sh

.PHONY: install-protos
install-protos:
	@echo "Install PROTO ..."
	@brew install protobuf; cargo install protobuf-codegen; PATH="$HOME/.cargo/bin:$PATH"

.PHONY: build-protos
build-protos:
	@echo "Build PROTO ..."
	@./scripts/build_protos.sh<|MERGE_RESOLUTION|>--- conflicted
+++ resolved
@@ -66,12 +66,9 @@
 test-jni: build-jni
 	@( cd java ; ./gradlew test --rerun-tasks)
 
-<<<<<<< HEAD
-=======
 test-java-client:
 	@( cd java/example-graphsdk-client ; ./gradlew test --rerun-tasks)
 
->>>>>>> 3ce6b2da
 .PHONY: build-jni
 build-jni:
 	@echo "Build JNI ..."
