--- conflicted
+++ resolved
@@ -11,74 +11,50 @@
 pub struct SchemaHandler;
 
 impl SchemaHandler {
-<<<<<<< HEAD
+	/// Reads a public key from a byte array
 	#[log_result_err(Level::Info)]
-=======
-	/// Reads a public key from a byte array
->>>>>>> 39e293ba
 	pub fn read_public_key(data: &[u8]) -> DsnpGraphResult<DsnpPublicKey> {
 		Self::read(data, &dsnp_graph_config::PUBLIC_KEY_SCHEMA)
 	}
 
-<<<<<<< HEAD
+	/// Writes a public key to a byte array
 	#[log_result_err(Level::Info)]
-=======
-	/// Writes a public key to a byte array
->>>>>>> 39e293ba
 	pub fn write_public_key(key: &DsnpPublicKey) -> DsnpGraphResult<Vec<u8>> {
 		Self::write(key, &dsnp_graph_config::PUBLIC_KEY_SCHEMA)
 	}
 
-<<<<<<< HEAD
+	/// Reads a public graph chunk from a byte array
 	#[log_result_err(Level::Info)]
-=======
-	/// Reads a public graph chunk from a byte array
->>>>>>> 39e293ba
 	pub fn read_public_graph_chunk(data: &[u8]) -> DsnpGraphResult<DsnpUserPublicGraphChunk> {
 		Self::read(data, &dsnp_graph_config::PUBLIC_GRAPH_CHUNK_SCHEMA)
 	}
 
-<<<<<<< HEAD
+	/// Writes a public graph chunk to a byte array
 	#[log_result_err(Level::Info)]
-=======
-	/// Writes a public graph chunk to a byte array
->>>>>>> 39e293ba
 	pub fn write_public_graph_chunk(chunk: &DsnpUserPublicGraphChunk) -> DsnpGraphResult<Vec<u8>> {
 		Self::write(chunk, &dsnp_graph_config::PUBLIC_GRAPH_CHUNK_SCHEMA)
 	}
 
-<<<<<<< HEAD
+	/// Reads an inner graph from a byte array
 	#[log_result_err(Level::Info)]
-=======
-	/// Reads an inner graph from a byte array
->>>>>>> 39e293ba
 	pub fn read_inner_graph(data: &[u8]) -> DsnpGraphResult<DsnpInnerGraph> {
 		Self::read(data, &dsnp_graph_config::PUBLIC_GRAPH_SCHEMA)
 	}
 
-<<<<<<< HEAD
+	/// Writes an inner graph to a byte array
 	#[log_result_err(Level::Info)]
-=======
-	/// Writes an inner graph to a byte array
->>>>>>> 39e293ba
 	pub fn write_inner_graph(inner_graph: &DsnpInnerGraph) -> DsnpGraphResult<Vec<u8>> {
 		Self::write(inner_graph, &dsnp_graph_config::PUBLIC_GRAPH_SCHEMA)
 	}
 
-<<<<<<< HEAD
+	/// Reads a private graph chunk from a byte array
 	#[log_result_err(Level::Info)]
-=======
-	/// Reads a private graph chunk from a byte array
->>>>>>> 39e293ba
 	pub fn read_private_graph_chunk(data: &[u8]) -> DsnpGraphResult<DsnpUserPrivateGraphChunk> {
 		Self::read(data, &dsnp_graph_config::PRIVATE_GRAPH_CHUNK_SCHEMA)
 	}
 
-<<<<<<< HEAD
+	/// Writes a private graph chunk to a byte array
 	#[log_result_err(Level::Info)]
-=======
-	/// Writes a private graph chunk to a byte array
->>>>>>> 39e293ba
 	pub fn write_private_graph_chunk(
 		chunk: &DsnpUserPrivateGraphChunk,
 	) -> DsnpGraphResult<Vec<u8>> {
